# Geeksville's current work queue

You probably don't care about this section - skip to the next one.

<<<<<<< HEAD
- brf52 ble
- update protocol description per cyclomies
- esp32 pairing
- update faq with antennas https://meshtastic.discourse.group/t/range-test-ideas-requested/738/2
- update faq on recommended android version and phones
- add help link inside the app, reference a page on the wiki
- turn on amazon reviews support
- add a tablet layout (with map next to messages) in the android app
=======
Nimble tasks:

- readerror.txt stress test bug
- started RPA long test, jul 22 6pm
- implement nimble software update api
- update to latest bins, test OTA again (measure times) and then checkin bins
- do alpha release

* update protocol description per cyclomies email thread
* update faq with antennas https://meshtastic.discourse.group/t/range-test-ideas-requested/738/2
* update faq on recommended android version and phones
* add help link inside the app, reference a page on the wiki
* turn on amazon reviews support
* add a tablet layout (with map next to messages) in the android app
>>>>>>> 7f1ec15c

# Medium priority

Items to complete before 1.0.

# Post 1.0 ideas

- finish DSR for unicast
- check fcc rules on duty cycle. we might not need to freq hop. https://www.sunfiretesting.com/LoRa-FCC-Certification-Guide/ . Might need to add enforcement for europe though.
- make a no bluetooth configured yet screen - include this screen in the loop if the user hasn't yet paired
- if radio params change fundamentally, discard the nodedb
- re-enable the bluetooth battery level service on the T-BEAM
- provide generalized (but slow) internet message forwarding service if one of our nodes has internet connectivity (MQTT) [ Not a requirement but a personal interest ]

# Low priority ideas

Items after the first final candidate release.

- implement nimble battery level service
- Nimble implement device info service remaining fields (hw version etc)
- Turn on RPA addresses for the device side in Nimble
- Try to teardown less of the Nimble protocol stack across sleep
- dynamic frequency scaling could save a lot of power on ESP32, but it seems to corrupt uart (even with ref_tick set correctly)
- Change back to using a fixed sized MemoryPool rather than MemoryDynamic (see bug #149)
- scan to find channels with low background noise? (Use CAD mode of the RF95 to automatically find low noise channels)
- If the phone doesn't read fromradio mailbox within X seconds, assume the phone is gone and we can stop queing location msgs
  for it (because it will redownload the nodedb when it comes back)
- add frequency hopping, dependent on the gps time, make the switch moment far from the time anyone is going to be transmitting
- assign every "channel" a random shared 8 bit sync word (per 4.2.13.6 of datasheet) - use that word to filter packets before even checking CRC. This will ensure our CPU will only wake for packets on our "channel"
- the BLE stack is leaking about 200 bytes each time we go to light sleep
- use fuse bits to store the board type and region. So one load can be used on all boards
- Don't store position packets in the to phone fifo if we are disconnected. The phone will get that info for 'free' when it
  fetches the fresh nodedb.
- Use the RFM95 sequencer to stay in idle mode most of the time, then automatically go to receive mode and automatically go from transmit to receive mode. See 4.2.8.2 of manual.
- Use fixed32 for node IDs, packetIDs, successid, failid, and lat/lon - will require all nodes to be updated, but make messages slightly smaller.
- add "store and forward" support for messages, or move to the DB sync model. This would allow messages to be eventually delivered even if nodes are out of contact at the moment.
- use variable length Strings in protobufs (instead of current fixed buffers). This would save lots of RAM
- use BLEDevice::setPower to lower our BLE transmit power - extra range doesn't help us, it costs amps and it increases snoopability
- make a HAM build: just a new frequency list, a bool to say 'never do encryption' and use hte callsign as that node's unique id. -from Girts
- don't forward redundant pings or ping responses to the phone, it just wastes phone battery
- don't send location packets if we haven't moved significantly
- scrub default radio config settings for bandwidth/range/speed
- show radio and gps signal strength as an image
- only BLE advertise for a short time after the screen is on and button pressed - to save power and prevent people for sniffing for our BT app.
- make mesh aware network timing state machine (sync wake windows to gps time) - this can save LOTS of battery
- split out the software update utility so other projects can use it. Have the appload specify the URL for downloads.
- read the PMU battery fault indicators and blink/led/warn user on screen
- discard very old nodedb records (> 1wk)
- handle millis() rollover in GPS.getTime - otherwise we will break after 50 days
- report esp32 device code bugs back to the mothership via android
- change BLE bonding to something more secure. see comment by pSecurity->setAuthenticationMode(ESP_LE_AUTH_BOND)

Changes related to wifi support on ESP32:

- iram space: https://esp32.com/viewtopic.php?t=8460
- set https://docs.espressif.com/projects/esp-idf/en/latest/esp32/api-guides/external-ram.html spi ram bss
- figure out if iram or bluetooth classic caused ble problems
- post bug on esp32-arduino with BLE bug findings

# Spinoff project ideas

- an open source version of https://www.burnair.ch/skynet/
- a paragliding app like http://airwhere.co.uk/
- How do avalanche beacons work? Could this do that as well? possibly by using beacon mode feature of the RF95?<|MERGE_RESOLUTION|>--- conflicted
+++ resolved
@@ -2,16 +2,6 @@
 
 You probably don't care about this section - skip to the next one.
 
-<<<<<<< HEAD
-- brf52 ble
-- update protocol description per cyclomies
-- esp32 pairing
-- update faq with antennas https://meshtastic.discourse.group/t/range-test-ideas-requested/738/2
-- update faq on recommended android version and phones
-- add help link inside the app, reference a page on the wiki
-- turn on amazon reviews support
-- add a tablet layout (with map next to messages) in the android app
-=======
 Nimble tasks:
 
 - readerror.txt stress test bug
@@ -26,7 +16,6 @@
 * add help link inside the app, reference a page on the wiki
 * turn on amazon reviews support
 * add a tablet layout (with map next to messages) in the android app
->>>>>>> 7f1ec15c
 
 # Medium priority
 
