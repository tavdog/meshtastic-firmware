--- conflicted
+++ resolved
@@ -52,35 +52,6 @@
 ; FIXME: fix lib/BluetoothOTA dependency back on src/ so we can remove -Isrc
 ; The Radiolib stuff will speed up building considerably. Exclud all the stuff we dont need.
 build_flags = -Wno-missing-field-initializers
-<<<<<<< HEAD
-  -Wno-format
-  -Isrc -Isrc/mesh -Isrc/mesh/generated -Isrc/gps -Isrc/buzz -Wl,-Map,.pio/build/output.map
-  -DUSE_THREAD_NAMES
-  -DTINYGPS_OPTION_NO_CUSTOM_FIELDS
-  -DPB_ENABLE_MALLOC=1
-  -DRADIOLIB_EXCLUDE_CC1101
-  -DRADIOLIB_EXCLUDE_NRF24
-  -DRADIOLIB_EXCLUDE_RF69
-  -DRADIOLIB_EXCLUDE_SX1231
-  -DRADIOLIB_EXCLUDE_SX1233
-  -DRADIOLIB_EXCLUDE_SI443X
-  -DRADIOLIB_EXCLUDE_RFM2X
-  -DRADIOLIB_EXCLUDE_AFSK
-  -DRADIOLIB_EXCLUDE_BELL
-  -DRADIOLIB_EXCLUDE_HELLSCHREIBER
-  -DRADIOLIB_EXCLUDE_MORSE
-  -DRADIOLIB_EXCLUDE_RTTY
-  -DRADIOLIB_EXCLUDE_SSTV
-  -DRADIOLIB_EXCLUDE_AX25
-  -DRADIOLIB_EXCLUDE_DIRECT_RECEIVE
-  -DRADIOLIB_EXCLUDE_BELL
-  -DRADIOLIB_EXCLUDE_PAGER
-  -DRADIOLIB_EXCLUDE_FSK4
-  -DRADIOLIB_EXCLUDE_APRS
-  -DRADIOLIB_EXCLUDE_LORAWAN
-  -DINCLUDE_GENERIC_THREAD_MODULE
-=======
->>>>>>> dc260bc3
 
 	-Wno-format
 	-Isrc -Isrc/mesh -Isrc/mesh/generated -Isrc/gps -Isrc/buzz -Wl,-Map,.pio/build/output.map
