#pragma once

#include <stddef.h>
#include <stdint.h>

class ScanI2C
{
  public:
    typedef enum DeviceType {
        NONE,
        SCREEN_SSD1306,
        SCREEN_SH1106,
        SCREEN_UNKNOWN, // has the same address as the two above but does not respond to the same commands
        SCREEN_ST7567,
        RTC_RV3028,
        RTC_PCF8563,
        CARDKB,
        TDECKKB,
        BBQ10KB,
        RAK14004,
        PMU_AXP192_AXP2101,
        BME_680,
        BME_280,
        BMP_280,
        BMP_085,
        BMP_3XX,
        INA260,
        INA219,
        INA3221,
        MAX17048,
        MCP9808,
        SHT31,
        SHT4X,
        SHTC3,
        LPS22HB,
        QMC6310,
        QMI8658,
        QMC5883L,
        HMC5883L,
        PMSA0031,
        QMA6100P,
        MPU6050,
        LIS3DH,
        BMA423,
        BQ24295,
        LSM6DS3,
        TCA9535,
        TCA9555,
        VEML7700,
        RCWL9620,
        NCP5623,
        TSL2591,
        OPT3001,
        MLX90632,
        MLX90614,
        AHT10,
        BMX160,
        DFROBOT_LARK,
        NAU7802,
        FT6336U,
        STK8BAXX,
        ICM20948,
        MAX30102,
        TPS65233,
        MPR121KB,
        CGRADSENS,
<<<<<<< HEAD
        INA226
=======
        INA226,
        NXP_SE050,
>>>>>>> 5747ba11
    } DeviceType;

    // typedef uint8_t DeviceAddress;
    typedef enum I2CPort {
        NO_I2C,
        WIRE,
        WIRE1,
    } I2CPort;

    typedef struct DeviceAddress {
        // set default values for ADDRESS_NONE
        I2CPort port = I2CPort::NO_I2C;
        uint8_t address = 0;

        explicit DeviceAddress(I2CPort port, uint8_t address);
        DeviceAddress();

        bool operator<(const DeviceAddress &other) const;
    } DeviceAddress;

    static const DeviceAddress ADDRESS_NONE;

    typedef uint8_t RegisterAddress;

    typedef struct FoundDevice {
        DeviceType type;
        DeviceAddress address;

        explicit FoundDevice(DeviceType = DeviceType::NONE, DeviceAddress = ADDRESS_NONE);
    } FoundDevice;

    static const FoundDevice DEVICE_NONE;

  public:
    ScanI2C();

    virtual void scanPort(ScanI2C::I2CPort);
    virtual void scanPort(ScanI2C::I2CPort, uint8_t *, uint8_t);

    /*
     * A bit of a hack, this tells the scanner not to tell later systems there is a screen to avoid enabling it.
     */
    void setSuppressScreen();

    FoundDevice firstScreen() const;

    FoundDevice firstRTC() const;

    FoundDevice firstKeyboard() const;

    FoundDevice firstAccelerometer() const;

    virtual FoundDevice find(DeviceType) const;

    virtual bool exists(DeviceType) const;

    virtual size_t countDevices() const;

  protected:
    virtual FoundDevice firstOfOrNONE(size_t, DeviceType[]) const;

  private:
    bool shouldSuppressScreen = false;
};<|MERGE_RESOLUTION|>--- conflicted
+++ resolved
@@ -64,12 +64,8 @@
         TPS65233,
         MPR121KB,
         CGRADSENS,
-<<<<<<< HEAD
-        INA226
-=======
         INA226,
         NXP_SE050,
->>>>>>> 5747ba11
     } DeviceType;
 
     // typedef uint8_t DeviceAddress;
