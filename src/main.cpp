#include "configuration.h"
#if !MESHTASTIC_EXCLUDE_GPS
#include "GPS.h"
#endif
#include "MeshRadio.h"
#include "MeshService.h"
#include "NodeDB.h"
#include "PowerFSM.h"
#include "PowerMon.h"
#include "ReliableRouter.h"
#include "airtime.h"
#include "buzz.h"

#include "FSCommon.h"
#include "Led.h"
#include "RTC.h"
#include "SPILock.h"
#include "Throttle.h"
#include "concurrency/OSThread.h"
#include "concurrency/Periodic.h"
#include "detect/ScanI2C.h"
#include "error.h"
#include "power.h"

#if !MESHTASTIC_EXCLUDE_I2C
#include "detect/ScanI2CTwoWire.h"
#include <Wire.h>
#endif
#include "detect/einkScan.h"
#include "graphics/RAKled.h"
#include "graphics/Screen.h"
#include "main.h"
#include "mesh/generated/meshtastic/config.pb.h"
#include "meshUtils.h"
#include "modules/Modules.h"
#include "shutdown.h"
#include "sleep.h"
#include "target_specific.h"
#include <memory>
#include <utility>

#ifdef ARCH_ESP32
#include "freertosinc.h"
#if !MESHTASTIC_EXCLUDE_WEBSERVER
#include "mesh/http/WebServer.h"
#endif
#if !MESHTASTIC_EXCLUDE_BLUETOOTH
#include "nimble/NimbleBluetooth.h"
NimbleBluetooth *nimbleBluetooth = nullptr;
#endif
#endif

#ifdef ARCH_NRF52
#include "NRF52Bluetooth.h"
NRF52Bluetooth *nrf52Bluetooth = nullptr;
#endif

#if HAS_WIFI
#include "mesh/api/WiFiServerAPI.h"
#include "mesh/wifi/WiFiAPClient.h"
#endif

#if HAS_ETHERNET
#include "mesh/api/ethServerAPI.h"
#include "mesh/eth/ethClient.h"
#endif

#if !MESHTASTIC_EXCLUDE_MQTT
#include "mqtt/MQTT.h"
#endif

#include "LLCC68Interface.h"
#include "LR1110Interface.h"
#include "LR1120Interface.h"
#include "LR1121Interface.h"
#include "RF95Interface.h"
#include "SX1262Interface.h"
#include "SX1268Interface.h"
#include "SX1280Interface.h"
#include "detect/LoRaRadioType.h"

#ifdef ARCH_STM32WL
#include "STM32WLE5JCInterface.h"
#endif

<<<<<<< HEAD
#if (!HAS_RADIO && defined(ARCH_PORTDUINO)) || defined(SIMULATE_LORA)
=======
#if defined(ARCH_PORTDUINO)
>>>>>>> 65bcabf7
#include "platform/portduino/SimRadio.h"
#endif

#ifdef ARCH_PORTDUINO
#include "linux/LinuxHardwareI2C.h"
#include "mesh/raspihttp/PiWebServer.h"
#include "platform/portduino/PortduinoGlue.h"
#include "platform/portduino/USBHal.h"
#include <cstdlib>
#include <fstream>
#include <iostream>
#include <string>
#endif

#if HAS_BUTTON || defined(ARCH_PORTDUINO)
#include "ButtonThread.h"
#endif

#include "AmbientLightingThread.h"
#include "PowerFSMThread.h"

#if !defined(ARCH_PORTDUINO) && !defined(ARCH_STM32WL) && !MESHTASTIC_EXCLUDE_I2C
#include "motion/AccelerometerThread.h"
AccelerometerThread *accelerometerThread = nullptr;
#endif

#ifdef HAS_I2S
#include "AudioThread.h"
AudioThread *audioThread = nullptr;
#endif

using namespace concurrency;

volatile static const char slipstreamTZString[] = {USERPREFS_TZ_STRING};

// We always create a screen object, but we only init it if we find the hardware
graphics::Screen *screen = nullptr;

// Global power status
meshtastic::PowerStatus *powerStatus = new meshtastic::PowerStatus();

// Global GPS status
meshtastic::GPSStatus *gpsStatus = new meshtastic::GPSStatus();

// Global Node status
meshtastic::NodeStatus *nodeStatus = new meshtastic::NodeStatus();

// Scan for I2C Devices

/// The I2C address of our display (if found)
ScanI2C::DeviceAddress screen_found = ScanI2C::ADDRESS_NONE;

// The I2C address of the cardkb or RAK14004 (if found)
ScanI2C::DeviceAddress cardkb_found = ScanI2C::ADDRESS_NONE;
// 0x02 for RAK14004, 0x00 for cardkb, 0x10 for T-Deck
uint8_t kb_model;

// The I2C address of the RTC Module (if found)
ScanI2C::DeviceAddress rtc_found = ScanI2C::ADDRESS_NONE;
// The I2C address of the Accelerometer (if found)
ScanI2C::DeviceAddress accelerometer_found = ScanI2C::ADDRESS_NONE;
// The I2C address of the RGB LED (if found)
ScanI2C::FoundDevice rgb_found = ScanI2C::FoundDevice(ScanI2C::DeviceType::NONE, ScanI2C::ADDRESS_NONE);

#ifdef T_WATCH_S3
Adafruit_DRV2605 drv;
#endif

// Global LoRa radio type
LoRaRadioType radioType = NO_RADIO;

bool isVibrating = false;

bool eink_found = true;

uint32_t serialSinceMsec;
bool pauseBluetoothLogging = false;

bool pmu_found;

#if !MESHTASTIC_EXCLUDE_I2C
// Array map of sensor types with i2c address and wire as we'll find in the i2c scan
std::pair<uint8_t, TwoWire *> nodeTelemetrySensorsMap[_meshtastic_TelemetrySensorType_MAX + 1] = {};
#endif

Router *router = NULL; // Users of router don't care what sort of subclass implements that API

const char *firmware_version = optstr(APP_VERSION_SHORT);

const char *getDeviceName()
{
    uint8_t dmac[6];

    getMacAddr(dmac);

    // Meshtastic_ab3c or Shortname_abcd
    static char name[20];
    snprintf(name, sizeof(name), "%02x%02x", dmac[4], dmac[5]);
    // if the shortname exists and is NOT the new default of ab3c, use it for BLE name.
    if (strcmp(owner.short_name, name) != 0) {
        snprintf(name, sizeof(name), "%s_%02x%02x", owner.short_name, dmac[4], dmac[5]);
    } else {
        snprintf(name, sizeof(name), "Meshtastic_%02x%02x", dmac[4], dmac[5]);
    }
    return name;
}

static int32_t ledBlinker()
{
    // Still set up the blinking (heartbeat) interval but skip code path below, so LED will blink if
    // config.device.led_heartbeat_disabled is changed
    if (config.device.led_heartbeat_disabled)
        return 1000;

    static bool ledOn;
    ledOn ^= 1;

    ledBlink.set(ledOn);

    // have a very sparse duty cycle of LED being on, unless charging, then blink 0.5Hz square wave rate to indicate that
    return powerStatus->getIsCharging() ? 1000 : (ledOn ? 1 : 1000);
}

uint32_t timeLastPowered = 0;

static Periodic *ledPeriodic;
static OSThread *powerFSMthread;
static OSThread *ambientLightingThread;

RadioInterface *rIf = NULL;
#ifdef ARCH_PORTDUINO
RadioLibHal *RadioLibHAL = NULL;
#endif

/**
 * Some platforms (nrf52) might provide an alterate version that suppresses calling delay from sleep.
 */
__attribute__((weak, noinline)) bool loopCanSleep()
{
    return true;
}

// Weak empty variant initialization function.
// May be redefined by variant files.
void lateInitVariant() __attribute__((weak));
void lateInitVariant() {}

/**
 * Print info as a structured log message (for automated log processing)
 */
void printInfo()
{
    LOG_INFO("S:B:%d,%s", HW_VENDOR, optstr(APP_VERSION));
}
#ifndef PIO_UNIT_TESTING
void setup()
{
<<<<<<< HEAD
// turn on the backlight for power on feedback. logo will take a few seconds.
#ifdef LONG
    pinMode(1, OUTPUT);
    digitalWrite(1, HIGH);
#endif
=======
#if defined(T_DECK)
    // GPIO10 manages all peripheral power supplies
    // Turn on peripheral power immediately after MUC starts.
    // If some boards are turned on late, ESP32 will reset due to low voltage.
    // ESP32-C3(Keyboard) , MAX98357A(Audio Power Amplifier) ,
    // TF Card , Display backlight(AW9364DNR) , AN48841B(Trackball) , ES7210(Decoder)
    pinMode(KB_POWERON, OUTPUT);
    digitalWrite(KB_POWERON, HIGH);
    delay(100);
#endif

>>>>>>> 65bcabf7
    concurrency::hasBeenSetup = true;
#if ARCH_PORTDUINO
    SPISettings spiSettings(settingsMap[spiSpeed], MSBFIRST, SPI_MODE0);
#else
    SPISettings spiSettings(4000000, MSBFIRST, SPI_MODE0);
#endif

    meshtastic_Config_DisplayConfig_OledType screen_model =
        meshtastic_Config_DisplayConfig_OledType::meshtastic_Config_DisplayConfig_OledType_OLED_AUTO;
    OLEDDISPLAY_GEOMETRY screen_geometry = GEOMETRY_128_64;

#ifdef USE_SEGGER
    auto mode = false ? SEGGER_RTT_MODE_BLOCK_IF_FIFO_FULL : SEGGER_RTT_MODE_NO_BLOCK_TRIM;
#ifdef NRF52840_XXAA
    auto buflen = 4096; // this board has a fair amount of ram
#else
    auto buflen = 256; // this board has a fair amount of ram
#endif
    SEGGER_RTT_ConfigUpBuffer(SEGGER_STDOUT_CH, NULL, NULL, buflen, mode);
#endif

#ifdef DEBUG_PORT
    consoleInit(); // Set serial baud rate and init our mesh console
#endif

#ifdef UNPHONE
    unphone.printStore();
#endif

#if ARCH_PORTDUINO
    struct timeval tv;
    tv.tv_sec = time(NULL);
    tv.tv_usec = 0;
    perhapsSetRTC(RTCQualityNTP, &tv);
#endif

    powerMonInit();
    serialSinceMsec = millis();

    LOG_INFO("\n\n//\\ E S H T /\\ S T / C\n");

    initDeepSleep();

    // power on peripherals
#if defined(PIN_POWER_EN)
    pinMode(PIN_POWER_EN, OUTPUT);
    digitalWrite(PIN_POWER_EN, HIGH);
    // digitalWrite(PIN_POWER_EN1, INPUT);
#endif

// axs15231_init();
#if defined(LORA_TCXO_GPIO)
    pinMode(LORA_TCXO_GPIO, OUTPUT);
    digitalWrite(LORA_TCXO_GPIO, HIGH);
#endif

#if defined(VEXT_ENABLE)
    pinMode(VEXT_ENABLE, OUTPUT);
    digitalWrite(VEXT_ENABLE, VEXT_ON_VALUE); // turn on the display power
#endif

#if defined(BIAS_T_ENABLE)
    pinMode(BIAS_T_ENABLE, OUTPUT);
    digitalWrite(BIAS_T_ENABLE, BIAS_T_VALUE); // turn on 5V for GPS Antenna
#endif

#if defined(VTFT_CTRL)
    pinMode(VTFT_CTRL, OUTPUT);
    digitalWrite(VTFT_CTRL, LOW);
#endif

#ifdef RESET_OLED
    pinMode(RESET_OLED, OUTPUT);
    digitalWrite(RESET_OLED, 1);
#endif

#ifdef SENSOR_POWER_CTRL_PIN
    pinMode(SENSOR_POWER_CTRL_PIN, OUTPUT);
    digitalWrite(SENSOR_POWER_CTRL_PIN, SENSOR_POWER_ON);
#endif

#ifdef SENSOR_GPS_CONFLICT
    bool sensor_detected = false;
#endif
#ifdef PERIPHERAL_WARMUP_MS
    // Some peripherals may require additional time to stabilize after power is connected
    // e.g. I2C on Heltec Vision Master
    LOG_INFO("Wait for peripherals to stabilize");
    delay(PERIPHERAL_WARMUP_MS);
#endif

#ifdef BUTTON_PIN
#ifdef ARCH_ESP32

#if ESP_ARDUINO_VERSION_MAJOR >= 3
#ifdef BUTTON_NEED_PULLUP
    pinMode(config.device.button_gpio ? config.device.button_gpio : BUTTON_PIN, INPUT_PULLUP);
#else
    pinMode(config.device.button_gpio ? config.device.button_gpio : BUTTON_PIN, INPUT); // default to BUTTON_PIN
#endif
#else
    pinMode(config.device.button_gpio ? config.device.button_gpio : BUTTON_PIN, INPUT); // default to BUTTON_PIN
#ifdef BUTTON_NEED_PULLUP
    gpio_pullup_en((gpio_num_t)(config.device.button_gpio ? config.device.button_gpio : BUTTON_PIN));
    delay(10);
#endif
#endif
#endif
#endif

    initSPI();

    OSThread::setup();

    ledPeriodic = new Periodic("Blink", ledBlinker);

    fsInit();

#if defined(_SEEED_XIAO_NRF52840_SENSE_H_)

    pinMode(CHARGE_LED, INPUT); // sets to detect if charge LED is on or off to see if USB is plugged in

    pinMode(HICHG, OUTPUT);
    digitalWrite(HICHG, LOW); // 100 mA charging current if set to LOW and 50mA (actually about 20mA) if set to HIGH

    pinMode(BAT_READ, OUTPUT);
    digitalWrite(BAT_READ, LOW); // This is pin P0_14 = 14 and by pullling low to GND it provices path to read on pin 32 (P0,31)
                                 // PIN_VBAT the voltage from divider on XIAO board

#endif

#if !MESHTASTIC_EXCLUDE_I2C
#if defined(I2C_SDA1) && defined(ARCH_RP2040)
    Wire1.setSDA(I2C_SDA1);
    Wire1.setSCL(I2C_SCL1);
    Wire1.begin();
#elif defined(I2C_SDA1) && !defined(ARCH_RP2040)
    Wire1.begin(I2C_SDA1, I2C_SCL1);
#elif WIRE_INTERFACES_COUNT == 2
    Wire1.begin();
#endif

#if defined(I2C_SDA) && defined(ARCH_RP2040)
    Wire.setSDA(I2C_SDA);
    Wire.setSCL(I2C_SCL);
    Wire.begin();
#elif defined(I2C_SDA) && !defined(ARCH_RP2040)
    Wire.begin(I2C_SDA, I2C_SCL);
#elif defined(ARCH_PORTDUINO)
    if (settingsStrings[i2cdev] != "") {
        LOG_INFO("Use %s as I2C device", settingsStrings[i2cdev].c_str());
        Wire.begin(settingsStrings[i2cdev].c_str());
    } else {
        LOG_INFO("No I2C device configured, Skip");
    }
#elif HAS_WIRE
    Wire.begin();
#endif
#endif

#ifdef PIN_LCD_RESET
    // FIXME - move this someplace better, LCD is at address 0x3F
    pinMode(PIN_LCD_RESET, OUTPUT);
    digitalWrite(PIN_LCD_RESET, 0);
    delay(1);
    digitalWrite(PIN_LCD_RESET, 1);
    delay(1);
#endif

#ifdef AQ_SET_PIN
    // RAK-12039 set pin for Air quality sensor. Detectable on I2C after ~3 seconds, so we need to rescan later
    pinMode(AQ_SET_PIN, OUTPUT);
    digitalWrite(AQ_SET_PIN, HIGH);
#endif

    // Currently only the tbeam has a PMU
    // PMU initialization needs to be placed before i2c scanning
    power = new Power();
    power->setStatusHandler(powerStatus);
    powerStatus->observe(&power->newStatus);
    power->setup(); // Must be after status handler is installed, so that handler gets notified of the initial configuration

#if !MESHTASTIC_EXCLUDE_I2C
    // We need to scan here to decide if we have a screen for nodeDB.init() and because power has been applied to
    // accessories
    auto i2cScanner = std::unique_ptr<ScanI2CTwoWire>(new ScanI2CTwoWire());
#if HAS_WIRE
    LOG_INFO("Scan for i2c devices");
#endif

#if defined(I2C_SDA1) && defined(ARCH_RP2040)
    Wire1.setSDA(I2C_SDA1);
    Wire1.setSCL(I2C_SCL1);
    Wire1.begin();
    i2cScanner->scanPort(ScanI2C::I2CPort::WIRE1);
#elif defined(I2C_SDA1) && !defined(ARCH_RP2040)
    Wire1.begin(I2C_SDA1, I2C_SCL1);
    i2cScanner->scanPort(ScanI2C::I2CPort::WIRE1);
#elif defined(NRF52840_XXAA) && (WIRE_INTERFACES_COUNT == 2)
    i2cScanner->scanPort(ScanI2C::I2CPort::WIRE1);
#endif

#if defined(I2C_SDA) && defined(ARCH_RP2040)
    Wire.setSDA(I2C_SDA);
    Wire.setSCL(I2C_SCL);
    Wire.begin();
    i2cScanner->scanPort(ScanI2C::I2CPort::WIRE);
#elif defined(I2C_SDA) && !defined(ARCH_RP2040)
    Wire.begin(I2C_SDA, I2C_SCL);
    i2cScanner->scanPort(ScanI2C::I2CPort::WIRE);
#elif defined(ARCH_PORTDUINO)
    if (settingsStrings[i2cdev] != "") {
        LOG_INFO("Scan for i2c devices");
        i2cScanner->scanPort(ScanI2C::I2CPort::WIRE);
    }
#elif HAS_WIRE
    i2cScanner->scanPort(ScanI2C::I2CPort::WIRE);
#endif

    auto i2cCount = i2cScanner->countDevices();
    if (i2cCount == 0) {
        LOG_INFO("No I2C devices found");
    } else {
        LOG_INFO("%i I2C devices found", i2cCount);
#ifdef SENSOR_GPS_CONFLICT
        sensor_detected = true;
#endif
    }

#ifdef ARCH_ESP32
    // Don't init display if we don't have one or we are waking headless due to a timer event
    if (wakeCause == ESP_SLEEP_WAKEUP_TIMER) {
        LOG_DEBUG("suppress screen wake because this is a headless timer wakeup");
        i2cScanner->setSuppressScreen();
    }
#endif

    auto screenInfo = i2cScanner->firstScreen();
    screen_found = screenInfo.type != ScanI2C::DeviceType::NONE ? screenInfo.address : ScanI2C::ADDRESS_NONE;

    if (screen_found.port != ScanI2C::I2CPort::NO_I2C) {
        switch (screenInfo.type) {
        case ScanI2C::DeviceType::SCREEN_SH1106:
            screen_model = meshtastic_Config_DisplayConfig_OledType::meshtastic_Config_DisplayConfig_OledType_OLED_SH1106;
            break;
        case ScanI2C::DeviceType::SCREEN_SSD1306:
            screen_model = meshtastic_Config_DisplayConfig_OledType::meshtastic_Config_DisplayConfig_OledType_OLED_SSD1306;
            break;
        case ScanI2C::DeviceType::SCREEN_ST7567:
        case ScanI2C::DeviceType::SCREEN_UNKNOWN:
        default:
            screen_model = meshtastic_Config_DisplayConfig_OledType::meshtastic_Config_DisplayConfig_OledType_OLED_AUTO;
        }
    }

#define UPDATE_FROM_SCANNER(FIND_FN)

    auto rtc_info = i2cScanner->firstRTC();
    rtc_found = rtc_info.type != ScanI2C::DeviceType::NONE ? rtc_info.address : rtc_found;

    auto kb_info = i2cScanner->firstKeyboard();

    if (kb_info.type != ScanI2C::DeviceType::NONE) {
        cardkb_found = kb_info.address;
        switch (kb_info.type) {
        case ScanI2C::DeviceType::RAK14004:
            kb_model = 0x02;
            break;
        case ScanI2C::DeviceType::CARDKB:
            kb_model = 0x00;
            break;
        case ScanI2C::DeviceType::TDECKKB:
            // assign an arbitrary value to distinguish from other models
            kb_model = 0x10;
            break;
        case ScanI2C::DeviceType::BBQ10KB:
            // assign an arbitrary value to distinguish from other models
            kb_model = 0x11;
            break;
        case ScanI2C::DeviceType::MPR121KB:
            // assign an arbitrary value to distinguish from other models
            kb_model = 0x37;
            break;
        default:
            // use this as default since it's also just zero
            LOG_WARN("kb_info.type is unknown(0x%02x), setting kb_model=0x00", kb_info.type);
            kb_model = 0x00;
        }
    }

    pmu_found = i2cScanner->exists(ScanI2C::DeviceType::PMU_AXP192_AXP2101);

/*
 * There are a bunch of sensors that have no further logic than to be found and stuffed into the
 * nodeTelemetrySensorsMap singleton. This wraps that logic in a temporary scope to declare the temporary field
 * "found".
 */

// Only one supported RGB LED currently
#ifdef HAS_NCP5623
    rgb_found = i2cScanner->find(ScanI2C::DeviceType::NCP5623);
#endif

#ifdef HAS_TPS65233
    // TPS65233 is a power management IC for satellite modems, used in the Dreamcatcher
    // We are switching it off here since we don't use an LNB.
    if (i2cScanner->exists(ScanI2C::DeviceType::TPS65233)) {
        Wire.beginTransmission(TPS65233_ADDR);
        Wire.write(0);   // Register 0
        Wire.write(128); // Turn off the LNB power, keep I2C Control enabled
        Wire.endTransmission();
        Wire.beginTransmission(TPS65233_ADDR);
        Wire.write(1); // Register 1
        Wire.write(0); // Turn off Tone Generator 22kHz
        Wire.endTransmission();
    }
#endif

#if !defined(ARCH_PORTDUINO) && !defined(ARCH_STM32WL)
    auto acc_info = i2cScanner->firstAccelerometer();
    accelerometer_found = acc_info.type != ScanI2C::DeviceType::NONE ? acc_info.address : accelerometer_found;
    LOG_DEBUG("acc_info = %i", acc_info.type);
#endif

    scannerToSensorsMap(i2cScanner, ScanI2C::DeviceType::BME_680, meshtastic_TelemetrySensorType_BME680);
    scannerToSensorsMap(i2cScanner, ScanI2C::DeviceType::BME_280, meshtastic_TelemetrySensorType_BME280);
    scannerToSensorsMap(i2cScanner, ScanI2C::DeviceType::BMP_280, meshtastic_TelemetrySensorType_BMP280);
    scannerToSensorsMap(i2cScanner, ScanI2C::DeviceType::BMP_3XX, meshtastic_TelemetrySensorType_BMP3XX);
    scannerToSensorsMap(i2cScanner, ScanI2C::DeviceType::BMP_085, meshtastic_TelemetrySensorType_BMP085);
    scannerToSensorsMap(i2cScanner, ScanI2C::DeviceType::INA260, meshtastic_TelemetrySensorType_INA260);
    scannerToSensorsMap(i2cScanner, ScanI2C::DeviceType::INA226, meshtastic_TelemetrySensorType_INA226);
    scannerToSensorsMap(i2cScanner, ScanI2C::DeviceType::INA219, meshtastic_TelemetrySensorType_INA219);
    scannerToSensorsMap(i2cScanner, ScanI2C::DeviceType::INA3221, meshtastic_TelemetrySensorType_INA3221);
    scannerToSensorsMap(i2cScanner, ScanI2C::DeviceType::MAX17048, meshtastic_TelemetrySensorType_MAX17048);
    scannerToSensorsMap(i2cScanner, ScanI2C::DeviceType::MCP9808, meshtastic_TelemetrySensorType_MCP9808);
    scannerToSensorsMap(i2cScanner, ScanI2C::DeviceType::SHT31, meshtastic_TelemetrySensorType_SHT31);
    scannerToSensorsMap(i2cScanner, ScanI2C::DeviceType::SHTC3, meshtastic_TelemetrySensorType_SHTC3);
    scannerToSensorsMap(i2cScanner, ScanI2C::DeviceType::LPS22HB, meshtastic_TelemetrySensorType_LPS22);
    scannerToSensorsMap(i2cScanner, ScanI2C::DeviceType::QMC6310, meshtastic_TelemetrySensorType_QMC6310);
    scannerToSensorsMap(i2cScanner, ScanI2C::DeviceType::QMI8658, meshtastic_TelemetrySensorType_QMI8658);
    scannerToSensorsMap(i2cScanner, ScanI2C::DeviceType::QMC5883L, meshtastic_TelemetrySensorType_QMC5883L);
    scannerToSensorsMap(i2cScanner, ScanI2C::DeviceType::HMC5883L, meshtastic_TelemetrySensorType_QMC5883L);
    scannerToSensorsMap(i2cScanner, ScanI2C::DeviceType::PMSA0031, meshtastic_TelemetrySensorType_PMSA003I);
    scannerToSensorsMap(i2cScanner, ScanI2C::DeviceType::RCWL9620, meshtastic_TelemetrySensorType_RCWL9620);
    scannerToSensorsMap(i2cScanner, ScanI2C::DeviceType::VEML7700, meshtastic_TelemetrySensorType_VEML7700);
    scannerToSensorsMap(i2cScanner, ScanI2C::DeviceType::TSL2591, meshtastic_TelemetrySensorType_TSL25911FN);
    scannerToSensorsMap(i2cScanner, ScanI2C::DeviceType::OPT3001, meshtastic_TelemetrySensorType_OPT3001);
    scannerToSensorsMap(i2cScanner, ScanI2C::DeviceType::MLX90632, meshtastic_TelemetrySensorType_MLX90632);
    scannerToSensorsMap(i2cScanner, ScanI2C::DeviceType::MLX90614, meshtastic_TelemetrySensorType_MLX90614);
    scannerToSensorsMap(i2cScanner, ScanI2C::DeviceType::SHT4X, meshtastic_TelemetrySensorType_SHT4X);
    scannerToSensorsMap(i2cScanner, ScanI2C::DeviceType::AHT10, meshtastic_TelemetrySensorType_AHT10);
    scannerToSensorsMap(i2cScanner, ScanI2C::DeviceType::DFROBOT_LARK, meshtastic_TelemetrySensorType_DFROBOT_LARK);
    scannerToSensorsMap(i2cScanner, ScanI2C::DeviceType::ICM20948, meshtastic_TelemetrySensorType_ICM20948);
    scannerToSensorsMap(i2cScanner, ScanI2C::DeviceType::MAX30102, meshtastic_TelemetrySensorType_MAX30102);
    scannerToSensorsMap(i2cScanner, ScanI2C::DeviceType::CGRADSENS, meshtastic_TelemetrySensorType_RADSENS);
    scannerToSensorsMap(i2cScanner, ScanI2C::DeviceType::DFROBOT_RAIN, meshtastic_TelemetrySensorType_DFROBOT_RAIN);

    i2cScanner.reset();
#endif

#ifdef HAS_SDCARD
    setupSDCard();
#endif

    // LED init

#ifdef LED_PIN
    pinMode(LED_PIN, OUTPUT);
    digitalWrite(LED_PIN, LED_STATE_ON); // turn on for now
#endif

    // Hello
    printInfo();
#ifdef BUILD_EPOCH
    LOG_INFO("Build timestamp: %ld", BUILD_EPOCH);
#endif

#ifdef ARCH_ESP32
    esp32Setup();
#endif

#ifdef ARCH_NRF52
    nrf52Setup();
#endif

#ifdef ARCH_RP2040
    rp2040Setup();
#endif

    // We do this as early as possible because this loads preferences from flash
    // but we need to do this after main cpu init (esp32setup), because we need the random seed set
    nodeDB = new NodeDB;

    // If we're taking on the repeater role, use flood router and turn off 3V3_S rail because peripherals are not needed
    if (config.device.role == meshtastic_Config_DeviceConfig_Role_REPEATER) {
        router = new FloodingRouter();
#ifdef PIN_3V3_EN
        digitalWrite(PIN_3V3_EN, LOW);
#endif
    } else
        router = new ReliableRouter();

#if HAS_BUTTON || defined(ARCH_PORTDUINO)
    // Buttons. Moved here cause we need NodeDB to be initialized
    buttonThread = new ButtonThread();
#endif

    // only play start melody when role is not tracker or sensor
    if (config.power.is_power_saving == true &&
        IS_ONE_OF(config.device.role, meshtastic_Config_DeviceConfig_Role_TRACKER,
                  meshtastic_Config_DeviceConfig_Role_TAK_TRACKER, meshtastic_Config_DeviceConfig_Role_SENSOR))
        LOG_DEBUG("Tracker/Sensor: Skip start melody");
    else
        playStartMelody();

    // fixed screen override?
    if (config.display.oled != meshtastic_Config_DisplayConfig_OledType_OLED_AUTO)
        screen_model = config.display.oled;

#if defined(USE_SH1107)
    screen_model = meshtastic_Config_DisplayConfig_OledType_OLED_SH1107; // set dimension of 128x128
    screen_geometry = GEOMETRY_128_128;
#endif

#if defined(USE_SH1107_128_64)
    screen_model = meshtastic_Config_DisplayConfig_OledType_OLED_SH1107; // keep dimension of 128x64
#endif

#if !MESHTASTIC_EXCLUDE_I2C
#if !defined(ARCH_PORTDUINO) && !defined(ARCH_STM32WL)
    if (acc_info.type != ScanI2C::DeviceType::NONE) {
        accelerometerThread = new AccelerometerThread(acc_info.type);
    }
#endif

#if defined(HAS_NEOPIXEL) || defined(UNPHONE) || defined(RGBLED_RED)
    ambientLightingThread = new AmbientLightingThread(ScanI2C::DeviceType::NONE);
#elif !defined(ARCH_PORTDUINO) && !defined(ARCH_STM32WL)
    if (rgb_found.type != ScanI2C::DeviceType::NONE) {
        ambientLightingThread = new AmbientLightingThread(rgb_found.type);
    }
#endif
#endif

#ifdef T_WATCH_S3
    drv.begin();
    drv.selectLibrary(1);
    // I2C trigger by sending 'go' command
    drv.setMode(DRV2605_MODE_INTTRIG);
#endif

    // Init our SPI controller (must be before screen and lora)
#ifdef ARCH_RP2040
#ifdef HW_SPI1_DEVICE
    SPI1.setSCK(LORA_SCK);
    SPI1.setTX(LORA_MOSI);
    SPI1.setRX(LORA_MISO);
    pinMode(LORA_CS, OUTPUT);
    digitalWrite(LORA_CS, HIGH);
    SPI1.begin(false);
#else  // HW_SPI1_DEVICE
    SPI.setSCK(LORA_SCK);
    SPI.setTX(LORA_MOSI);
    SPI.setRX(LORA_MISO);
    SPI.begin(false);
#endif // HW_SPI1_DEVICE
#elif ARCH_PORTDUINO
    if (settingsStrings[spidev] != "ch341") {
        SPI.begin();
    }
#elif !defined(ARCH_ESP32) // ARCH_RP2040
    SPI.begin();
#else
    // ESP32
    SPI.begin(LORA_SCK, LORA_MISO, LORA_MOSI, LORA_CS);
    LOG_DEBUG("SPI.begin(SCK=%d, MISO=%d, MOSI=%d, NSS=%d)", LORA_SCK, LORA_MISO, LORA_MOSI, LORA_CS);
    SPI.setFrequency(4000000);
#endif

    // Initialize the screen first so we can show the logo while we start up everything else.
    screen = new graphics::Screen(screen_found, screen_model, screen_geometry);

    // setup TZ prior to time actions.
#if !MESHTASTIC_EXCLUDE_TZ
    LOG_DEBUG("Use compiled/slipstreamed %s", slipstreamTZString); // important, removing this clobbers our magic string
    if (*config.device.tzdef && config.device.tzdef[0] != 0) {
        LOG_DEBUG("Saved TZ: %s ", config.device.tzdef);
        setenv("TZ", config.device.tzdef, 1);
    } else {
        if (strncmp((const char *)slipstreamTZString, "tzpl", 4) == 0) {
            setenv("TZ", "GMT0", 1);
        } else {
            setenv("TZ", (const char *)slipstreamTZString, 1);
            strcpy(config.device.tzdef, (const char *)slipstreamTZString);
        }
    }
    tzset();
    LOG_DEBUG("Set Timezone to %s", getenv("TZ"));
#endif

    readFromRTC(); // read the main CPU RTC at first (in case we can't get GPS time)

#if !MESHTASTIC_EXCLUDE_GPS
    // If we're taking on the repeater role, ignore GPS
#ifdef SENSOR_GPS_CONFLICT
    if (sensor_detected == false) {
#endif
        if (HAS_GPS) {
            if (config.device.role != meshtastic_Config_DeviceConfig_Role_REPEATER &&
                config.position.gps_mode != meshtastic_Config_PositionConfig_GpsMode_NOT_PRESENT) {
                gps = GPS::createGps();
                if (gps) {
                    gpsStatus->observe(&gps->newStatus);
                } else {
                    LOG_DEBUG("Run without GPS");
                }
            }
        }
#ifdef SENSOR_GPS_CONFLICT
    }
#endif

#endif

    nodeStatus->observe(&nodeDB->newStatus);

#ifdef HAS_I2S
    LOG_DEBUG("Start audio thread");
    audioThread = new AudioThread();
#endif
    service = new MeshService();
    service->init();

    // Now that the mesh service is created, create any modules
    setupModules();

#ifdef LED_PIN
    // Turn LED off after boot, if heartbeat by config
    if (config.device.led_heartbeat_disabled)
        digitalWrite(LED_PIN, HIGH ^ LED_STATE_ON);
#endif

// Do this after service.init (because that clears error_code)
#ifdef HAS_PMU
    if (!pmu_found)
        RECORD_CRITICALERROR(meshtastic_CriticalErrorCode_NO_AXP192); // Record a hardware fault for missing hardware
#endif

#if !MESHTASTIC_EXCLUDE_I2C
// Don't call screen setup until after nodedb is setup (because we need
// the current region name)
#if defined(ST7701_CS) || defined(ST7735_CS) || defined(USE_EINK) || defined(ILI9341_DRIVER) || defined(ILI9342_DRIVER) ||       \
    defined(ST7789_CS) || defined(HX8357_CS) || defined(USE_ST7789)
    screen->setup();
#elif defined(ARCH_PORTDUINO)
    if (screen_found.port != ScanI2C::I2CPort::NO_I2C || settingsMap[displayPanel]) {
        screen->setup();
    }
#else
    if (screen_found.port != ScanI2C::I2CPort::NO_I2C)
        screen->setup();
#endif
#endif

    screen->print("Started...\n");

#ifdef PIN_PWR_DELAY_MS
    // This may be required to give the peripherals time to power up.
    delay(PIN_PWR_DELAY_MS);
#endif

#ifdef ARCH_PORTDUINO
    const struct {
        configNames cfgName;
        std::string strName;
    } loraModules[] = {{use_rf95, "RF95"},     {use_sx1262, "sx1262"}, {use_sx1268, "sx1268"}, {use_sx1280, "sx1280"},
                       {use_lr1110, "lr1110"}, {use_lr1120, "lr1120"}, {use_lr1121, "lr1121"}, {use_llcc68, "LLCC68"}};
    // as one can't use a function pointer to the class constructor:
    auto loraModuleInterface = [](configNames cfgName, LockingArduinoHal *hal, RADIOLIB_PIN_TYPE cs, RADIOLIB_PIN_TYPE irq,
                                  RADIOLIB_PIN_TYPE rst, RADIOLIB_PIN_TYPE busy) {
        switch (cfgName) {
        case use_rf95:
            return (RadioInterface *)new RF95Interface(hal, cs, irq, rst, busy);
        case use_sx1262:
            return (RadioInterface *)new SX1262Interface(hal, cs, irq, rst, busy);
        case use_sx1268:
            return (RadioInterface *)new SX1268Interface(hal, cs, irq, rst, busy);
        case use_sx1280:
            return (RadioInterface *)new SX1280Interface(hal, cs, irq, rst, busy);
        case use_lr1110:
            return (RadioInterface *)new LR1110Interface(hal, cs, irq, rst, busy);
        case use_lr1120:
            return (RadioInterface *)new LR1120Interface(hal, cs, irq, rst, busy);
        case use_lr1121:
            return (RadioInterface *)new LR1121Interface(hal, cs, irq, rst, busy);
        case use_llcc68:
            return (RadioInterface *)new LLCC68Interface(hal, cs, irq, rst, busy);
        default:
            assert(0); // shouldn't happen
            return (RadioInterface *)nullptr;
        }
    };
    for (auto &loraModule : loraModules) {
        if (settingsMap[loraModule.cfgName] && !rIf) {
            LOG_DEBUG("Activate %s radio on SPI port %s", loraModule.strName.c_str(), settingsStrings[spidev].c_str());
            if (settingsStrings[spidev] == "ch341") {
                RadioLibHAL = ch341Hal;
            } else {
                RadioLibHAL = new LockingArduinoHal(SPI, spiSettings);
            }
            rIf = loraModuleInterface(loraModule.cfgName, (LockingArduinoHal *)RadioLibHAL, settingsMap[cs_pin],
                                      settingsMap[irq_pin], settingsMap[reset_pin], settingsMap[busy_pin]);
            if (!rIf->init()) {
                LOG_WARN("No %s radio", loraModule.strName.c_str());
                delete rIf;
                rIf = NULL;
                exit(EXIT_FAILURE);
            } else {
                LOG_INFO("%s init success", loraModule.strName.c_str());
            }
        }
    }
#elif defined(HW_SPI1_DEVICE)
    LockingArduinoHal *RadioLibHAL = new LockingArduinoHal(SPI1, spiSettings);
#else // HW_SPI1_DEVICE
    LockingArduinoHal *RadioLibHAL = new LockingArduinoHal(SPI, spiSettings);
#endif

    // radio init MUST BE AFTER service.init, so we have our radio config settings (from nodedb init)
#if defined(USE_STM32WLx)
    if (!rIf) {
        rIf = new STM32WLE5JCInterface(RadioLibHAL, SX126X_CS, SX126X_DIO1, SX126X_RESET, SX126X_BUSY);
        if (!rIf->init()) {
            LOG_WARN("No STM32WL radio");
            delete rIf;
            rIf = NULL;
        } else {
            LOG_INFO("STM32WL init success");
            radioType = STM32WLx_RADIO;
        }
    }
#endif

<<<<<<< HEAD
#if (!HAS_RADIO && defined(ARCH_PORTDUINO)) || defined(SIMULATE_LORA)
=======
#if defined(ARCH_PORTDUINO)
>>>>>>> 65bcabf7
    if (!rIf) {
        rIf = new SimRadio;
        if (!rIf->init()) {
            LOG_WARN("No simulated radio");
            delete rIf;
            rIf = NULL;
        } else {
            LOG_INFO("Use SIMULATED radio!");
            radioType = SIM_RADIO;
        }
    }
#endif

#if defined(RF95_IRQ) && RADIOLIB_EXCLUDE_SX127X != 1
    if ((!rIf) && (config.lora.region != meshtastic_Config_LoRaConfig_RegionCode_LORA_24)) {
        rIf = new RF95Interface(RadioLibHAL, LORA_CS, RF95_IRQ, RF95_RESET, RF95_DIO1);
        if (!rIf->init()) {
            LOG_WARN("No RF95 radio");
            delete rIf;
            rIf = NULL;
        } else {
            LOG_INFO("RF95 init success");
            radioType = RF95_RADIO;
        }
    }
#endif

#if defined(USE_SX1262) && !defined(ARCH_PORTDUINO) && !defined(TCXO_OPTIONAL) && RADIOLIB_EXCLUDE_SX126X != 1
    if ((!rIf) && (config.lora.region != meshtastic_Config_LoRaConfig_RegionCode_LORA_24)) {
        auto *sxIf = new SX1262Interface(RadioLibHAL, SX126X_CS, SX126X_DIO1, SX126X_RESET, SX126X_BUSY);
#ifdef SX126X_DIO3_TCXO_VOLTAGE
        sxIf->setTCXOVoltage(SX126X_DIO3_TCXO_VOLTAGE);
#endif
        if (!sxIf->init()) {
            LOG_WARN("No SX1262 radio");
            delete sxIf;
            rIf = NULL;
        } else {
            LOG_INFO("SX1262 init success");
            rIf = sxIf;
            radioType = SX1262_RADIO;
        }
    }
#endif

#if defined(USE_SX1262) && !defined(ARCH_PORTDUINO) && defined(TCXO_OPTIONAL)
    if ((!rIf) && (config.lora.region != meshtastic_Config_LoRaConfig_RegionCode_LORA_24)) {
        // try using the specified TCXO voltage
        auto *sxIf = new SX1262Interface(RadioLibHAL, SX126X_CS, SX126X_DIO1, SX126X_RESET, SX126X_BUSY);
        sxIf->setTCXOVoltage(SX126X_DIO3_TCXO_VOLTAGE);
        if (!sxIf->init()) {
            LOG_WARN("No SX1262 radio with TCXO, Vref %fV", SX126X_DIO3_TCXO_VOLTAGE);
            delete sxIf;
            rIf = NULL;
        } else {
            LOG_INFO("SX1262 init success, TCXO, Vref %fV", SX126X_DIO3_TCXO_VOLTAGE);
            rIf = sxIf;
            radioType = SX1262_RADIO;
        }
    }

    if ((!rIf) && (config.lora.region != meshtastic_Config_LoRaConfig_RegionCode_LORA_24)) {
        // If specified TCXO voltage fails, attempt to use DIO3 as a reference instead
        rIf = new SX1262Interface(RadioLibHAL, SX126X_CS, SX126X_DIO1, SX126X_RESET, SX126X_BUSY);
        if (!rIf->init()) {
            LOG_WARN("No SX1262 radio with XTAL, Vref 0.0V");
            delete rIf;
            rIf = NULL;
        } else {
            LOG_INFO("SX1262 init success, XTAL, Vref 0.0V");
            radioType = SX1262_RADIO;
        }
    }
#endif

#if defined(USE_SX1268)
    if ((!rIf) && (config.lora.region != meshtastic_Config_LoRaConfig_RegionCode_LORA_24)) {
        rIf = new SX1268Interface(RadioLibHAL, SX126X_CS, SX126X_DIO1, SX126X_RESET, SX126X_BUSY);
        if (!rIf->init()) {
            LOG_WARN("No SX1268 radio");
            delete rIf;
            rIf = NULL;
        } else {
            LOG_INFO("SX1268 init success");
            radioType = SX1268_RADIO;
        }
    }
#endif

#if defined(USE_LLCC68)
    if ((!rIf) && (config.lora.region != meshtastic_Config_LoRaConfig_RegionCode_LORA_24)) {
        rIf = new LLCC68Interface(RadioLibHAL, SX126X_CS, SX126X_DIO1, SX126X_RESET, SX126X_BUSY);
        if (!rIf->init()) {
            LOG_WARN("No LLCC68 radio");
            delete rIf;
            rIf = NULL;
        } else {
            LOG_INFO("LLCC68 init success");
            radioType = LLCC68_RADIO;
        }
    }
#endif

#if defined(USE_LR1110) && RADIOLIB_EXCLUDE_LR11X0 != 1
    if ((!rIf) && (config.lora.region != meshtastic_Config_LoRaConfig_RegionCode_LORA_24)) {
        rIf = new LR1110Interface(RadioLibHAL, LR1110_SPI_NSS_PIN, LR1110_IRQ_PIN, LR1110_NRESET_PIN, LR1110_BUSY_PIN);
        if (!rIf->init()) {
            LOG_WARN("No LR1110 radio");
            delete rIf;
            rIf = NULL;
        } else {
            LOG_INFO("LR1110 init success");
            radioType = LR1110_RADIO;
        }
    }
#endif

#if defined(USE_LR1120) && RADIOLIB_EXCLUDE_LR11X0 != 1
    if (!rIf) {
        rIf = new LR1120Interface(RadioLibHAL, LR1120_SPI_NSS_PIN, LR1120_IRQ_PIN, LR1120_NRESET_PIN, LR1120_BUSY_PIN);
        if (!rIf->init()) {
            LOG_WARN("No LR1120 radio");
            delete rIf;
            rIf = NULL;
        } else {
            LOG_INFO("LR1120 init success");
            radioType = LR1120_RADIO;
        }
    }
#endif

#if defined(USE_LR1121) && RADIOLIB_EXCLUDE_LR11X0 != 1
    if (!rIf) {
        rIf = new LR1121Interface(RadioLibHAL, LR1121_SPI_NSS_PIN, LR1121_IRQ_PIN, LR1121_NRESET_PIN, LR1121_BUSY_PIN);
        if (!rIf->init()) {
            LOG_WARN("No LR1121 radio");
            delete rIf;
            rIf = NULL;
        } else {
            LOG_INFO("LR1121 init success");
            radioType = LR1121_RADIO;
        }
    }
#endif

#if defined(USE_SX1280) && RADIOLIB_EXCLUDE_SX128X != 1
    if (!rIf) {
        rIf = new SX1280Interface(RadioLibHAL, SX128X_CS, SX128X_DIO1, SX128X_RESET, SX128X_BUSY);
        if (!rIf->init()) {
            LOG_WARN("No SX1280 radio");
            delete rIf;
            rIf = NULL;
        } else {
            LOG_INFO("SX1280 init success");
            radioType = SX1280_RADIO;
        }
    }
#endif

    // check if the radio chip matches the selected region
    if ((config.lora.region == meshtastic_Config_LoRaConfig_RegionCode_LORA_24) && (!rIf->wideLora())) {
        LOG_WARN("LoRa chip does not support 2.4GHz. Revert to unset");
        config.lora.region = meshtastic_Config_LoRaConfig_RegionCode_UNSET;
        nodeDB->saveToDisk(SEGMENT_CONFIG);
        if (!rIf->reconfigure()) {
            LOG_WARN("Reconfigure failed, rebooting");
            screen->startAlert("Rebooting...");
            rebootAtMsec = millis() + 5000;
        }
    }

    lateInitVariant(); // Do board specific init (see extra_variants/README.md for documentation)

#if !MESHTASTIC_EXCLUDE_MQTT
    mqttInit();
#endif

#ifdef RF95_FAN_EN
    // Ability to disable FAN if PIN has been set with RF95_FAN_EN.
    // Make sure LoRa has been started before disabling FAN.
    if (config.lora.pa_fan_disabled)
        digitalWrite(RF95_FAN_EN, LOW ^ 0);
#endif

#ifndef ARCH_PORTDUINO

        // Initialize Wifi
#if HAS_WIFI
    initWifi();
#endif

#if HAS_ETHERNET
    // Initialize Ethernet
    initEthernet();
#endif
#endif

#if defined(ARCH_ESP32) && !MESHTASTIC_EXCLUDE_WEBSERVER
    // Start web server thread.
    webServerThread = new WebServerThread();
#endif

#ifdef ARCH_PORTDUINO
#if __has_include(<ulfius.h>)
    if (settingsMap[webserverport] != -1) {
        piwebServerThread = new PiWebServerThread();
        std::atexit([] { delete piwebServerThread; });
    }
#endif
    initApiServer(TCPPort);
#endif

    // Start airtime logger thread.
    airTime = new AirTime();

    if (!rIf)
        RECORD_CRITICALERROR(meshtastic_CriticalErrorCode_NO_RADIO);
    else {
        router->addInterface(rIf);

        // Log bit rate to debug output
        LOG_DEBUG("LoRA bitrate = %f bytes / sec", (float(meshtastic_Constants_DATA_PAYLOAD_LEN) /
                                                    (float(rIf->getPacketTime(meshtastic_Constants_DATA_PAYLOAD_LEN)))) *
                                                       1000);
    }

    // This must be _after_ service.init because we need our preferences loaded from flash to have proper timeout values
    PowerFSM_setup(); // we will transition to ON in a couple of seconds, FIXME, only do this for cold boots, not waking from SDS
    powerFSMthread = new PowerFSMThread();
    setCPUFast(false); // 80MHz is fine for our slow peripherals
}
#endif
uint32_t rebootAtMsec;   // If not zero we will reboot at this time (used to reboot shortly after the update completes)
uint32_t shutdownAtMsec; // If not zero we will shutdown at this time (used to shutdown from python or mobile client)

// If a thread does something that might need for it to be rescheduled ASAP it can set this flag
// This will suppress the current delay and instead try to run ASAP.
bool runASAP;

extern meshtastic_DeviceMetadata getDeviceMetadata()
{
    meshtastic_DeviceMetadata deviceMetadata;
    strncpy(deviceMetadata.firmware_version, optstr(APP_VERSION), sizeof(deviceMetadata.firmware_version));
    deviceMetadata.device_state_version = DEVICESTATE_CUR_VER;
    deviceMetadata.canShutdown = pmu_found || HAS_CPU_SHUTDOWN;
    deviceMetadata.hasBluetooth = HAS_BLUETOOTH;
    deviceMetadata.hasWifi = HAS_WIFI;
    deviceMetadata.hasEthernet = HAS_ETHERNET;
    deviceMetadata.role = config.device.role;
    deviceMetadata.position_flags = config.position.position_flags;
    deviceMetadata.hw_model = HW_VENDOR;
    deviceMetadata.hasRemoteHardware = moduleConfig.remote_hardware.enabled;
    deviceMetadata.excluded_modules = meshtastic_ExcludedModules_EXCLUDED_NONE;
#if MESHTASTIC_EXCLUDE_REMOTEHARDWARE
    deviceMetadata.excluded_modules |= meshtastic_ExcludedModules_REMOTEHARDWARE_CONFIG;
#endif
#if MESHTASTIC_EXCLUDE_AUDIO
    deviceMetadata.excluded_modules |= meshtastic_ExcludedModules_AUDIO_CONFIG;
#endif
#if !HAS_SCREEN || NO_EXT_GPIO
    deviceMetadata.excluded_modules |= meshtastic_ExcludedModules_CANNEDMSG_CONFIG | meshtastic_ExcludedModules_EXTNOTIF_CONFIG;
#endif
// Only edge case here is if we apply this a device with built in Accelerometer and want to detect interrupts
// We'll have to macro guard against those targets potentially
#if NO_EXT_GPIO
    deviceMetadata.excluded_modules |= meshtastic_ExcludedModules_DETECTIONSENSOR_CONFIG;
#endif
// If we don't have any GPIO and we don't have GPS, no purpose in having serial config
#if NO_EXT_GPIO && NO_GPS
    deviceMetadata.excluded_modules |= meshtastic_ExcludedModules_SERIAL_CONFIG;
#endif
#ifndef ARCH_ESP32
    deviceMetadata.excluded_modules |= meshtastic_ExcludedModules_PAXCOUNTER_CONFIG;
#endif
#if !defined(HAS_NCP5623) && !defined(RGBLED_RED) && !defined(HAS_NEOPIXEL) && !defined(UNPHONE) && !RAK_4631
    deviceMetadata.excluded_modules |= meshtastic_ExcludedModules_AMBIENTLIGHTING_CONFIG;
#endif

#if !(MESHTASTIC_EXCLUDE_PKI)
    deviceMetadata.hasPKC = true;
#endif
    return deviceMetadata;
}

#if !MESHTASTIC_EXCLUDE_I2C
void scannerToSensorsMap(const std::unique_ptr<ScanI2CTwoWire> &i2cScanner, ScanI2C::DeviceType deviceType,
                         meshtastic_TelemetrySensorType sensorType)
{
    auto found = i2cScanner->find(deviceType);
    if (found.type != ScanI2C::DeviceType::NONE) {
        nodeTelemetrySensorsMap[sensorType].first = found.address.address;
        nodeTelemetrySensorsMap[sensorType].second = i2cScanner->fetchI2CBus(found.address);
    }
}
#endif

#ifndef PIO_UNIT_TESTING
void loop()
{
    runASAP = false;

#ifdef ARCH_ESP32
    esp32Loop();
#endif
#ifdef ARCH_NRF52
    nrf52Loop();
#endif
    powerCommandsCheck();

#ifdef DEBUG_STACK
    static uint32_t lastPrint = 0;
    if (!Throttle::isWithinTimespanMs(lastPrint, 10 * 1000L)) {
        lastPrint = millis();
        meshtastic::printThreadInfo("main");
    }
#endif

    service->loop();

    long delayMsec = mainController.runOrDelay();

    // We want to sleep as long as possible here - because it saves power
    if (!runASAP && loopCanSleep()) {
        mainDelay.delay(delayMsec);
    }
}
#endif<|MERGE_RESOLUTION|>--- conflicted
+++ resolved
@@ -83,11 +83,7 @@
 #include "STM32WLE5JCInterface.h"
 #endif
 
-<<<<<<< HEAD
 #if (!HAS_RADIO && defined(ARCH_PORTDUINO)) || defined(SIMULATE_LORA)
-=======
-#if defined(ARCH_PORTDUINO)
->>>>>>> 65bcabf7
 #include "platform/portduino/SimRadio.h"
 #endif
 
@@ -245,25 +241,11 @@
 #ifndef PIO_UNIT_TESTING
 void setup()
 {
-<<<<<<< HEAD
 // turn on the backlight for power on feedback. logo will take a few seconds.
 #ifdef LONG
     pinMode(1, OUTPUT);
     digitalWrite(1, HIGH);
 #endif
-=======
-#if defined(T_DECK)
-    // GPIO10 manages all peripheral power supplies
-    // Turn on peripheral power immediately after MUC starts.
-    // If some boards are turned on late, ESP32 will reset due to low voltage.
-    // ESP32-C3(Keyboard) , MAX98357A(Audio Power Amplifier) ,
-    // TF Card , Display backlight(AW9364DNR) , AN48841B(Trackball) , ES7210(Decoder)
-    pinMode(KB_POWERON, OUTPUT);
-    digitalWrite(KB_POWERON, HIGH);
-    delay(100);
-#endif
-
->>>>>>> 65bcabf7
     concurrency::hasBeenSetup = true;
 #if ARCH_PORTDUINO
     SPISettings spiSettings(settingsMap[spiSpeed], MSBFIRST, SPI_MODE0);
@@ -907,11 +889,7 @@
     }
 #endif
 
-<<<<<<< HEAD
 #if (!HAS_RADIO && defined(ARCH_PORTDUINO)) || defined(SIMULATE_LORA)
-=======
-#if defined(ARCH_PORTDUINO)
->>>>>>> 65bcabf7
     if (!rIf) {
         rIf = new SimRadio;
         if (!rIf->init()) {
