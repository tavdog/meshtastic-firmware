/*

  Main module

  # Modified by Kyle T. Gabriel to fix issue with incorrect GPS data for TTNMapper

  Copyright (C) 2018 by Xose Pérez <xose dot perez at gmail dot com>

  This program is free software: you can redistribute it and/or modify
  it under the terms of the GNU General Public License as published by
  the Free Software Foundation, either version 3 of the License, or
  (at your option) any later version.

  This program is distributed in the hope that it will be useful,
  but WITHOUT ANY WARRANTY; without even the implied warranty of
  MERCHANTABILITY or FITNESS FOR A PARTICULAR PURPOSE.  See the
  GNU General Public License for more details.

  You should have received a copy of the GNU General Public License
  along with this program.  If not, see <http://www.gnu.org/licenses/>.

*/

#include "GPS.h"
#include "MeshRadio.h"
#include "MeshService.h"
#include "NodeDB.h"
#include "Periodic.h"
#include "PowerFSM.h"
#include "Router.h"
#include "configuration.h"
#include "error.h"
#include "power.h"
// #include "rom/rtc.h"
#include "FloodingRouter.h"
#include "main.h"
#include "screen.h"
#include "sleep.h"
#include <Wire.h>
// #include <driver/rtc_io.h>

#ifndef NO_ESP32
#include "BluetoothUtil.h"
#endif

// We always create a screen object, but we only init it if we find the hardware
meshtastic::Screen screen(SSD1306_ADDRESS);

// Global power status singleton
meshtastic::PowerStatus powerStatus;

bool ssd1306_found;
bool axp192_found;

FloodingRouter realRouter;
Router &router = realRouter; // Users of router don't care what sort of subclass implements that API

// -----------------------------------------------------------------------------
// Application
// -----------------------------------------------------------------------------

void scanI2Cdevice(void)
{
    byte err, addr;
    int nDevices = 0;
    for (addr = 1; addr < 127; addr++) {
        Wire.beginTransmission(addr);
        err = Wire.endTransmission();
        if (err == 0) {
            DEBUG_MSG("I2C device found at address 0x%x\n", addr);

            nDevices++;

            if (addr == SSD1306_ADDRESS) {
                ssd1306_found = true;
                DEBUG_MSG("ssd1306 display found\n");
            }
#ifdef AXP192_SLAVE_ADDRESS
            if (addr == AXP192_SLAVE_ADDRESS) {
                axp192_found = true;
                DEBUG_MSG("axp192 PMU found\n");
            }
#endif
        } else if (err == 4) {
            DEBUG_MSG("Unknow error at address 0x%x\n", addr);
        }
    }
    if (nDevices == 0)
        DEBUG_MSG("No I2C devices found\n");
    else
        DEBUG_MSG("done\n");
}

const char *getDeviceName()
{
    uint8_t dmac[6];

    getMacAddr(dmac);

    // Meshtastic_ab3c
    static char name[20];
    sprintf(name, "Meshtastic_%02x%02x", dmac[4], dmac[5]);
    return name;
}

static MeshRadio *radio = NULL;

static uint32_t ledBlinker()
{
    static bool ledOn;
    ledOn ^= 1;

    setLed(ledOn);

    // have a very sparse duty cycle of LED being on, unless charging, then blink 0.5Hz square wave rate to indicate that
    return powerStatus.charging ? 1000 : (ledOn ? 2 : 1000);
}

Periodic ledPeriodic(ledBlinker);

void setup()
{
#ifdef USE_SEGGER
    SEGGER_RTT_ConfigUpBuffer(0, NULL, NULL, 0, SEGGER_RTT_MODE_NO_BLOCK_TRIM);
#endif

// Debug
#ifdef DEBUG_PORT
    DEBUG_PORT.begin(SERIAL_BAUD);
#endif

    initDeepSleep();

#ifdef VEXT_ENABLE
    pinMode(VEXT_ENABLE, OUTPUT);
    digitalWrite(VEXT_ENABLE, 0); // turn on the display power
#endif

#ifdef RESET_OLED
    pinMode(RESET_OLED, OUTPUT);
    digitalWrite(RESET_OLED, 1);
#endif

#ifdef I2C_SDA
    Wire.begin(I2C_SDA, I2C_SCL);
#else
    Wire.begin();
#endif
    scanI2Cdevice();

    // Buttons & LED
#ifdef BUTTON_PIN
    pinMode(BUTTON_PIN, INPUT_PULLUP);
    digitalWrite(BUTTON_PIN, 1);
#endif
#ifdef LED_PIN
    pinMode(LED_PIN, OUTPUT);
    digitalWrite(LED_PIN, 1 ^ LED_INVERTED); // turn on for now
#endif

    ledPeriodic.setup();

    // Hello
    DEBUG_MSG("Meshtastic swver=%s, hwver=%s\n", xstr(APP_VERSION), xstr(HW_VERSION));

#ifndef NO_ESP32
    // Don't init display if we don't have one or we are waking headless due to a timer event
    if (wakeCause == ESP_SLEEP_WAKEUP_TIMER)
        ssd1306_found = false; // forget we even have the hardware

    esp32Setup();
#endif

#ifdef NRF52_SERIES
    nrf52Setup();
#endif

    // Initialize the screen first so we can show the logo while we start up everything else.
    if (ssd1306_found)
        screen.setup();

    screen.print("Started...\n");

    // Init GPS
    gps.setup();

    service.init();

<<<<<<< HEAD
=======
    realRouter.setup(); // required for our periodic task (kinda skanky FIXME)

#ifndef NO_ESP32
>>>>>>> 8f1c1a90
    // MUST BE AFTER service.init, so we have our radio config settings (from nodedb init)
    radio = new MeshRadio();
    router.addInterface(&radio->radioIf);

    if (radio && !radio->init())
        recordCriticalError(ErrNoRadio);

    // This must be _after_ service.init because we need our preferences loaded from flash to have proper timeout values
    PowerFSM_setup(); // we will transition to ON in a couple of seconds, FIXME, only do this for cold boots, not waking from SDS

    // setBluetoothEnable(false); we now don't start bluetooth until we enter the proper state
    setCPUFast(false); // 80MHz is fine for our slow peripherals
}

<<<<<<< HEAD
uint32_t ledBlinker()
{
    static bool ledOn;
    ledOn ^= 1;

    setLed(ledOn);

    // have a very sparse duty cycle of LED being on, unless charging, then blink 0.5Hz square wave rate to indicate that
    return powerStatus.charging ? 1000 : (ledOn ? 2 : 1000);
}

Periodic ledPeriodic(ledBlinker);
=======
#if 0
// Turn off for now

uint32_t axpDebugRead()
{
  axp.debugCharging();
  DEBUG_MSG("vbus current %f\n", axp.getVbusCurrent());
  DEBUG_MSG("charge current %f\n", axp.getBattChargeCurrent());
  DEBUG_MSG("bat voltage %f\n", axp.getBattVoltage());
  DEBUG_MSG("batt pct %d\n", axp.getBattPercentage());
  DEBUG_MSG("is battery connected %d\n", axp.isBatteryConnect());
  DEBUG_MSG("is USB connected %d\n", axp.isVBUSPlug());
  DEBUG_MSG("is charging %d\n", axp.isChargeing());

  return 30 * 1000;
}

Periodic axpDebugOutput(axpDebugRead);
axpDebugOutput.setup();
#endif
>>>>>>> 8f1c1a90

void loop()
{
    uint32_t msecstosleep = 1000 * 30; // How long can we sleep before we again need to service the main loop?

    router.loop();
    powerFSM.run_machine();
    service.loop();

    periodicScheduler.loop();
    // axpDebugOutput.loop();

#ifndef NO_ESP32
    esp32Loop();
#endif

#ifdef BUTTON_PIN
    // if user presses button for more than 3 secs, discard our network prefs and reboot (FIXME, use a debounce lib instead of
    // this boilerplate)
    static bool wasPressed = false;

    if (!digitalRead(BUTTON_PIN)) {
        if (!wasPressed) { // just started a new press
            DEBUG_MSG("pressing\n");

            // doLightSleep();
            // esp_pm_dump_locks(stdout); // FIXME, do this someplace better
            wasPressed = true;

            powerFSM.trigger(EVENT_PRESS);
        }
    } else if (wasPressed) {
        // we just did a release
        wasPressed = false;
    }
#endif

    // Show boot screen for first 3 seconds, then switch to normal operation.
    static bool showingBootScreen = true;
    if (showingBootScreen && (millis() > 3000)) {
        screen.stopBootScreen();
        showingBootScreen = false;
    }

    // Update the screen last, after we've figured out what to show.
    screen.debug()->setNodeNumbersStatus(nodeDB.getNumOnlineNodes(), nodeDB.getNumNodes());
    screen.debug()->setChannelNameStatus(channelSettings.name);
    screen.debug()->setPowerStatus(powerStatus);
    // TODO(#4): use something based on hdop to show GPS "signal" strength.
    screen.debug()->setGPSStatus(gps.hasLock() ? "ok" : ":(");

    // No GPS lock yet, let the OS put the main CPU in low power mode for 100ms (or until another interrupt comes in)
    // i.e. don't just keep spinning in loop as fast as we can.
    // DEBUG_MSG("msecs %d\n", msecstosleep);

    // FIXME - until button press handling is done by interrupt (see polling above) we can't sleep very long at all or buttons
    // feel slow
    msecstosleep = 10;

    delay(msecstosleep);
}<|MERGE_RESOLUTION|>--- conflicted
+++ resolved
@@ -186,12 +186,8 @@
 
     service.init();
 
-<<<<<<< HEAD
-=======
     realRouter.setup(); // required for our periodic task (kinda skanky FIXME)
 
-#ifndef NO_ESP32
->>>>>>> 8f1c1a90
     // MUST BE AFTER service.init, so we have our radio config settings (from nodedb init)
     radio = new MeshRadio();
     router.addInterface(&radio->radioIf);
@@ -206,20 +202,6 @@
     setCPUFast(false); // 80MHz is fine for our slow peripherals
 }
 
-<<<<<<< HEAD
-uint32_t ledBlinker()
-{
-    static bool ledOn;
-    ledOn ^= 1;
-
-    setLed(ledOn);
-
-    // have a very sparse duty cycle of LED being on, unless charging, then blink 0.5Hz square wave rate to indicate that
-    return powerStatus.charging ? 1000 : (ledOn ? 2 : 1000);
-}
-
-Periodic ledPeriodic(ledBlinker);
-=======
 #if 0
 // Turn off for now
 
@@ -240,7 +222,6 @@
 Periodic axpDebugOutput(axpDebugRead);
 axpDebugOutput.setup();
 #endif
->>>>>>> 8f1c1a90
 
 void loop()
 {
