--- conflicted
+++ resolved
@@ -972,13 +972,8 @@
 #endif
 
 #if defined(USE_LR1110)
-<<<<<<< HEAD
     if ((!rIf) && (config.lora.region != meshtastic_Config_LoRaConfig_RegionCode_LORA_24)) {
-        rIf = new LR1110Interface(RadioLibHAL, LR1110_SPI_NSS_PIN, LR1110_IRQ_PIN, LR1110_NRESER_PIN, LR1110_BUSY_PIN);
-=======
-    if (!rIf) {
         rIf = new LR1110Interface(RadioLibHAL, LR1110_SPI_NSS_PIN, LR1110_IRQ_PIN, LR1110_NRESET_PIN, LR1110_BUSY_PIN);
->>>>>>> 8f84a96b
         if (!rIf->init()) {
             LOG_WARN("Failed to find LR1110 radio\n");
             delete rIf;
