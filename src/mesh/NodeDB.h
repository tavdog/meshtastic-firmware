--- conflicted
+++ resolved
@@ -41,13 +41,8 @@
 uint32_t sinceReceived(const meshtastic_MeshPacket *p);
 
 enum LoadFileResult {
-<<<<<<< HEAD
-    // Successfully opened the files
-    SUCCESS = 1,
-=======
     // Successfully opened the file
     LOAD_SUCCESS = 1,
->>>>>>> 65bcabf7
     // File does not exist
     NOT_FOUND = 2,
     // Device does not have a filesystem
