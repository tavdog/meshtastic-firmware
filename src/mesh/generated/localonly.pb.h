/* Automatically generated nanopb header */
/* Generated by nanopb-0.4.6 */

#ifndef PB_LOCALONLY_PB_H_INCLUDED
#define PB_LOCALONLY_PB_H_INCLUDED
#include <pb.h>
#include "config.pb.h"
#include "module_config.pb.h"

#if PB_PROTO_HEADER_VERSION != 40
#error Regenerate this file with the current version of nanopb generator.
#endif

/* Struct definitions */
typedef struct _LocalConfig { 
    /* The part of the config that is specific to the Device */
    bool has_device;
    Config_DeviceConfig device;
    /* The part of the config that is specific to the GPS Position */
    bool has_position;
    Config_PositionConfig position;
    /* The part of the config that is specific to the Power settings */
    bool has_power;
    Config_PowerConfig power;
    /* The part of the config that is specific to the Wifi Settings */
    bool has_network;
    Config_NetworkConfig network;
    /* The part of the config that is specific to the Display */
    bool has_display;
    Config_DisplayConfig display;
    /* The part of the config that is specific to the Lora Radio */
    bool has_lora;
    Config_LoRaConfig lora;
    /* The part of the config that is specific to the Bluetooth settings */
    bool has_bluetooth;
    Config_BluetoothConfig bluetooth;
    /* A version integer used to invalidate old save files when we make
 incompatible changes This integer is set at build time and is private to
 NodeDB.cpp in the device code. */
    uint32_t version;
} LocalConfig;

typedef struct _LocalModuleConfig { 
    /* The part of the config that is specific to the MQTT module */
    bool has_mqtt;
    ModuleConfig_MQTTConfig mqtt;
    /* The part of the config that is specific to the Serial module */
    bool has_serial;
    ModuleConfig_SerialConfig serial;
    /* The part of the config that is specific to the ExternalNotification module */
    bool has_external_notification;
    ModuleConfig_ExternalNotificationConfig external_notification;
    /* The part of the config that is specific to the Store & Forward module */
    bool has_store_forward;
    ModuleConfig_StoreForwardConfig store_forward;
    /* The part of the config that is specific to the RangeTest module */
    bool has_range_test;
    ModuleConfig_RangeTestConfig range_test;
    /* The part of the config that is specific to the Telemetry module */
    bool has_telemetry;
    ModuleConfig_TelemetryConfig telemetry;
    /* The part of the config that is specific to the Canned Message module */
    bool has_canned_message;
    ModuleConfig_CannedMessageConfig canned_message;
    /* A version integer used to invalidate old save files when we make
 incompatible changes This integer is set at build time and is private to
 NodeDB.cpp in the device code. */
    uint32_t version;
    /* The part of the config that is specific to the Audio module */
    bool has_audio;
    ModuleConfig_AudioConfig audio;
} LocalModuleConfig;


#ifdef __cplusplus
extern "C" {
#endif

/* Initializer values for message structs */
#define LocalConfig_init_default                 {false, Config_DeviceConfig_init_default, false, Config_PositionConfig_init_default, false, Config_PowerConfig_init_default, false, Config_NetworkConfig_init_default, false, Config_DisplayConfig_init_default, false, Config_LoRaConfig_init_default, false, Config_BluetoothConfig_init_default, 0}
#define LocalModuleConfig_init_default           {false, ModuleConfig_MQTTConfig_init_default, false, ModuleConfig_SerialConfig_init_default, false, ModuleConfig_ExternalNotificationConfig_init_default, false, ModuleConfig_StoreForwardConfig_init_default, false, ModuleConfig_RangeTestConfig_init_default, false, ModuleConfig_TelemetryConfig_init_default, false, ModuleConfig_CannedMessageConfig_init_default, 0, false, ModuleConfig_AudioConfig_init_default}
#define LocalConfig_init_zero                    {false, Config_DeviceConfig_init_zero, false, Config_PositionConfig_init_zero, false, Config_PowerConfig_init_zero, false, Config_NetworkConfig_init_zero, false, Config_DisplayConfig_init_zero, false, Config_LoRaConfig_init_zero, false, Config_BluetoothConfig_init_zero, 0}
#define LocalModuleConfig_init_zero              {false, ModuleConfig_MQTTConfig_init_zero, false, ModuleConfig_SerialConfig_init_zero, false, ModuleConfig_ExternalNotificationConfig_init_zero, false, ModuleConfig_StoreForwardConfig_init_zero, false, ModuleConfig_RangeTestConfig_init_zero, false, ModuleConfig_TelemetryConfig_init_zero, false, ModuleConfig_CannedMessageConfig_init_zero, 0, false, ModuleConfig_AudioConfig_init_zero}

/* Field tags (for use in manual encoding/decoding) */
#define LocalConfig_device_tag                   1
#define LocalConfig_position_tag                 2
#define LocalConfig_power_tag                    3
#define LocalConfig_network_tag                  4
#define LocalConfig_display_tag                  5
#define LocalConfig_lora_tag                     6
#define LocalConfig_bluetooth_tag                7
#define LocalConfig_version_tag                  8
#define LocalModuleConfig_mqtt_tag               1
#define LocalModuleConfig_serial_tag             2
#define LocalModuleConfig_external_notification_tag 3
#define LocalModuleConfig_store_forward_tag      4
#define LocalModuleConfig_range_test_tag         5
#define LocalModuleConfig_telemetry_tag          6
#define LocalModuleConfig_canned_message_tag     7
#define LocalModuleConfig_version_tag            8
#define LocalModuleConfig_audio_tag              9

/* Struct field encoding specification for nanopb */
#define LocalConfig_FIELDLIST(X, a) \
X(a, STATIC,   OPTIONAL, MESSAGE,  device,            1) \
X(a, STATIC,   OPTIONAL, MESSAGE,  position,          2) \
X(a, STATIC,   OPTIONAL, MESSAGE,  power,             3) \
X(a, STATIC,   OPTIONAL, MESSAGE,  network,           4) \
X(a, STATIC,   OPTIONAL, MESSAGE,  display,           5) \
X(a, STATIC,   OPTIONAL, MESSAGE,  lora,              6) \
X(a, STATIC,   OPTIONAL, MESSAGE,  bluetooth,         7) \
X(a, STATIC,   SINGULAR, UINT32,   version,           8)
#define LocalConfig_CALLBACK NULL
#define LocalConfig_DEFAULT NULL
#define LocalConfig_device_MSGTYPE Config_DeviceConfig
#define LocalConfig_position_MSGTYPE Config_PositionConfig
#define LocalConfig_power_MSGTYPE Config_PowerConfig
#define LocalConfig_network_MSGTYPE Config_NetworkConfig
#define LocalConfig_display_MSGTYPE Config_DisplayConfig
#define LocalConfig_lora_MSGTYPE Config_LoRaConfig
#define LocalConfig_bluetooth_MSGTYPE Config_BluetoothConfig

#define LocalModuleConfig_FIELDLIST(X, a) \
X(a, STATIC,   OPTIONAL, MESSAGE,  mqtt,              1) \
X(a, STATIC,   OPTIONAL, MESSAGE,  serial,            2) \
X(a, STATIC,   OPTIONAL, MESSAGE,  external_notification,   3) \
X(a, STATIC,   OPTIONAL, MESSAGE,  store_forward,     4) \
X(a, STATIC,   OPTIONAL, MESSAGE,  range_test,        5) \
X(a, STATIC,   OPTIONAL, MESSAGE,  telemetry,         6) \
X(a, STATIC,   OPTIONAL, MESSAGE,  canned_message,    7) \
X(a, STATIC,   SINGULAR, UINT32,   version,           8) \
X(a, STATIC,   OPTIONAL, MESSAGE,  audio,             9)
#define LocalModuleConfig_CALLBACK NULL
#define LocalModuleConfig_DEFAULT NULL
#define LocalModuleConfig_mqtt_MSGTYPE ModuleConfig_MQTTConfig
#define LocalModuleConfig_serial_MSGTYPE ModuleConfig_SerialConfig
#define LocalModuleConfig_external_notification_MSGTYPE ModuleConfig_ExternalNotificationConfig
#define LocalModuleConfig_store_forward_MSGTYPE ModuleConfig_StoreForwardConfig
#define LocalModuleConfig_range_test_MSGTYPE ModuleConfig_RangeTestConfig
#define LocalModuleConfig_telemetry_MSGTYPE ModuleConfig_TelemetryConfig
#define LocalModuleConfig_canned_message_MSGTYPE ModuleConfig_CannedMessageConfig
#define LocalModuleConfig_audio_MSGTYPE ModuleConfig_AudioConfig

extern const pb_msgdesc_t LocalConfig_msg;
extern const pb_msgdesc_t LocalModuleConfig_msg;

/* Defines for backwards compatibility with code written before nanopb-0.4.0 */
#define LocalConfig_fields &LocalConfig_msg
#define LocalModuleConfig_fields &LocalModuleConfig_msg

/* Maximum encoded size of messages (where known) */
<<<<<<< HEAD
#define LocalConfig_size                         363
#define LocalModuleConfig_size                   294
=======
#define LocalConfig_size                         361
#define LocalModuleConfig_size                   270
>>>>>>> c6f060a2

#ifdef __cplusplus
} /* extern "C" */
#endif

#endif<|MERGE_RESOLUTION|>--- conflicted
+++ resolved
@@ -150,13 +150,8 @@
 #define LocalModuleConfig_fields &LocalModuleConfig_msg
 
 /* Maximum encoded size of messages (where known) */
-<<<<<<< HEAD
-#define LocalConfig_size                         363
-#define LocalModuleConfig_size                   294
-=======
-#define LocalConfig_size                         361
+#define LocalConfig_size                         359
 #define LocalModuleConfig_size                   270
->>>>>>> c6f060a2
 
 #ifdef __cplusplus
 } /* extern "C" */
