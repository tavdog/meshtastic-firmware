--- conflicted
+++ resolved
@@ -313,7 +313,6 @@
     moduleConfig.external_notification.enabled = true;
 
     if (moduleConfig.external_notification.enabled) {
-<<<<<<< HEAD
 
         // m_lcd = TFT_eSPI(640, 180);
         // m_sprite = TFT_eSprite(&m_lcd);
@@ -337,12 +336,9 @@
         // delay(3000);
         LOG_INFO("DONE WINDYTRON_LOGO");
 
-        if (!nodeDB->loadProto(rtttlConfigFile, meshtastic_RTTTLConfig_size, sizeof(meshtastic_RTTTLConfig),
-                               &meshtastic_RTTTLConfig_msg, &rtttlConfig)) {
-=======
         if (nodeDB->loadProto(rtttlConfigFile, meshtastic_RTTTLConfig_size, sizeof(meshtastic_RTTTLConfig),
-                              &meshtastic_RTTTLConfig_msg, &rtttlConfig) != LoadFileResult::LOAD_SUCCESS) {
->>>>>>> 65bcabf7
+                              &meshtastic_RTTTLConfig_msg, &rtttlConfig) != LoadFileResult::LOAD_SUCCESS)
+        {
             memset(rtttlConfig.ringtone, 0, sizeof(rtttlConfig.ringtone));
             strncpy(rtttlConfig.ringtone,
                     "24:d=32,o=5,b=565:f6,p,f6,4p,p,f6,p,f6,2p,p,b6,p,b6,p,b6,p,b6,p,b,p,b,p,b,p,b,p,b,p,b,p,b,p,b,1p.,2p.,p",
@@ -473,7 +469,6 @@
             }
 
             if (moduleConfig.external_notification.alert_message) {
-<<<<<<< HEAD
                 LOG_INFO("externalNotificationModule - Notification Module\n");
                 LOG_INFO("FromID : 0x%0x\n", mp.from);
                 if (mp.from == 0xa3251978) {
@@ -486,9 +481,6 @@
                     // displayText(mp);
                 }
 
-=======
-                LOG_INFO("externalNotificationModule - Notification Module");
->>>>>>> 65bcabf7
                 isNagging = true;
                 setExternalState(0, true);
                 if (moduleConfig.external_notification.nag_timeout) {
