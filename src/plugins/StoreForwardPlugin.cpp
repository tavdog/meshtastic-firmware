--- conflicted
+++ resolved
@@ -138,37 +138,6 @@
 bool StoreForwardPluginRadio::handleReceived(const MeshPacket &mp)
 {
 #ifndef NO_ESP32
-<<<<<<< HEAD
-
-    if (STOREFORWARDPLUGIN_ENABLED) {
-
-        auto &p = mp.decoded;
-        // DEBUG_MSG("Received text msg self=0x%0x, from=0x%0x, to=0x%0x, id=%d, msg=%.*s\n",
-        //          nodeDB.getNodeNum(), mp.from, mp.to, mp.id, p.payload.size, p.payload.bytes);
-
-        if (mp.from == nodeDB.getNodeNum()) {
-
-            /*
-             * If radioConfig.preferences.serialplugin_echo is true, then echo the packets that are sent out back to the TX
-             * of the serial interface.
-             */
-            if (radioConfig.preferences.serialplugin_echo) {
-
-                // For some reason, we get the packet back twice when we send out of the radio.
-                //   TODO: need to find out why.
-                if (lastRxID != mp.id) {
-                    lastRxID = mp.id;
-                    // DEBUG_MSG("* * Message came this device\n");
-                    // Serial2.println("* * Message came this device");
-                    Serial2.printf("%s", p.payload.bytes);
-                }
-            }
-
-        } else {
-            // DEBUG_MSG("* * Message came from the mesh\n");
-            // Serial2.println("* * Message came from the mesh");
-            Serial2.printf("%s", p.payload.bytes);
-=======
     if (radioConfig.preferences.store_forward_plugin_enabled) {
         // auto &p = mp.decoded.data;
 
@@ -178,7 +147,6 @@
             // DEBUG_MSG("\n\nStore & Forward Plugin -- Print End ---------- ---------- ---------- ---------- ----------\n");
             uint32_t sawTime = storeForwardPlugin->sawNode(mp.from);
             DEBUG_MSG("Last Saw this node %d, %d millis ago\n", mp.from, (millis() - sawTime));
->>>>>>> c6864417
         }
 
     } else {
