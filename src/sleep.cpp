#include "configuration.h"

#if !MESHTASTIC_EXCLUDE_GPS
#include "GPS.h"
#endif

#include "ButtonThread.h"
#include "MeshRadio.h"
#include "MeshService.h"
#include "NodeDB.h"
#include "PowerMon.h"
#include "detect/LoRaRadioType.h"
#include "error.h"
#include "main.h"
#include "sleep.h"
#include "target_specific.h"

#ifdef ARCH_ESP32
#include "esp32/pm.h"
#include "esp_pm.h"
#if HAS_WIFI
#include "mesh/wifi/WiFiAPClient.h"
#endif
#include "rom/rtc.h"
#include <driver/rtc_io.h>
#include <driver/uart.h>

esp_sleep_source_t wakeCause; // the reason we booted this time
#endif

#ifndef INCLUDE_vTaskSuspend
#define INCLUDE_vTaskSuspend 0
#endif

/// Called to ask any observers if they want to veto sleep. Return 1 to veto or 0 to allow sleep to happen
Observable<void *> preflightSleep;

/// Called to tell observers we are now entering sleep and you should prepare.  Must return 0
/// notifySleep will be called for light or deep sleep, notifyDeepSleep is only called for deep sleep
Observable<void *> notifySleep, notifyDeepSleep;

// deep sleep support
RTC_DATA_ATTR int bootCount = 0;

// -----------------------------------------------------------------------------
// Application
// -----------------------------------------------------------------------------

/**
 * Control CPU core speed (80MHz vs 240MHz)
 *
 * We leave CPU at full speed during init, but once loop is called switch to low speed (for a 50% power savings)
 *
 */
void setCPUFast(bool on)
{
#if defined(ARCH_ESP32) && HAS_WIFI

    if (isWifiAvailable()) {
        /*
         *
         * There's a newly introduced bug in the espressif framework where WiFi is
         *   unstable when the frequency is less than 240MHz.
         *
         *   This mostly impacts WiFi AP mode but we'll bump the frequency for
         *     all WiFi use cases.
         * (Added: Dec 23, 2021 by Jm Casler)
         */
#ifndef CONFIG_IDF_TARGET_ESP32C3
        LOG_DEBUG("Setting CPU to 240MHz because WiFi is in use.\n");
        setCpuFrequencyMhz(240);
#endif
        return;
    }

// The Heltec LORA32 V1 runs at 26 MHz base frequency and doesn't react well to switching to 80 MHz...
#if !defined(ARDUINO_HELTEC_WIFI_LORA_32) && !defined(CONFIG_IDF_TARGET_ESP32C3)
    setCpuFrequencyMhz(on ? 240 : 80);
#endif

#endif
}

void setLed(bool ledOn)
{
    if (ledOn)
        powerMon->setState(meshtastic_PowerMon_State_LED_On);
    else
        powerMon->clearState(meshtastic_PowerMon_State_LED_On);

#ifdef LED_PIN
    // toggle the led so we can get some rough sense of how often loop is pausing
    digitalWrite(LED_PIN, ledOn ^ LED_INVERTED);
#endif

#ifdef HAS_PMU
    if (pmu_found && PMU) {
        // blink the axp led
        PMU->setChargingLedMode(ledOn ? XPOWERS_CHG_LED_ON : XPOWERS_CHG_LED_OFF);
    }
#endif
}

// Perform power on init that we do on each wake from deep sleep
void initDeepSleep()
{
#ifdef ARCH_ESP32
    bootCount++;
    const char *reason;
    wakeCause = esp_sleep_get_wakeup_cause();

    switch (wakeCause) {
    case ESP_SLEEP_WAKEUP_EXT0:
        reason = "ext0 RTC_IO";
        break;
    case ESP_SLEEP_WAKEUP_EXT1:
        reason = "ext1 RTC_CNTL";
        break;
    case ESP_SLEEP_WAKEUP_TIMER:
        reason = "timer";
        break;
    case ESP_SLEEP_WAKEUP_TOUCHPAD:
        reason = "touchpad";
        break;
    case ESP_SLEEP_WAKEUP_ULP:
        reason = "ULP program";
        break;
    default:
        reason = "reset";
        break;
    }
    /*
      Not using yet because we are using wake on all buttons being low

      wakeButtons = esp_sleep_get_ext1_wakeup_status();       // If one of these buttons is set it was the reason we woke
      if (wakeCause == ESP_SLEEP_WAKEUP_EXT1 && !wakeButtons) // we must have been using the 'all buttons rule for waking' to
      support busted boards, assume button one was pressed wakeButtons = ((uint64_t)1) << buttons.gpios[0];
      */

#ifdef DEBUG_PORT
    // If we booted because our timer ran out or the user pressed reset, send those as fake events
    RESET_REASON hwReason = rtc_get_reset_reason(0);

    if (hwReason == RTCWDT_BROWN_OUT_RESET)
        reason = "brownout";

    if (hwReason == TG0WDT_SYS_RESET)
        reason = "taskWatchdog";

    if (hwReason == TG1WDT_SYS_RESET)
        reason = "intWatchdog";

    LOG_INFO("Booted, wake cause %d (boot count %d), reset_reason=%s\n", wakeCause, bootCount, reason);
#endif

#if SOC_RTCIO_HOLD_SUPPORTED
    // If waking from sleep, release any and all RTC GPIOs
    if (wakeCause != ESP_SLEEP_WAKEUP_UNDEFINED) {
        LOG_DEBUG("Disabling any holds on RTC IO pads\n");
        for (uint8_t i = 0; i <= GPIO_NUM_MAX; i++) {
            if (rtc_gpio_is_valid_gpio((gpio_num_t)i))
                rtc_gpio_hold_dis((gpio_num_t)i);

            // ESP32 (original)
            else if (GPIO_IS_VALID_OUTPUT_GPIO((gpio_num_t)i))
                gpio_hold_dis((gpio_num_t)i);
        }
    }
#endif

#endif
}

bool doPreflightSleep()
{
    if (preflightSleep.notifyObservers(NULL) != 0)
        return false; // vetoed
    else
        return true;
}

/// Tell devices we are going to sleep and wait for them to handle things
static void waitEnterSleep(bool skipPreflight = false)
{
    if (!skipPreflight) {
        uint32_t now = millis();
        while (!doPreflightSleep()) {
            delay(100); // Kinda yucky - wait until radio says say we can shutdown (finished in process sends/receives)

            if (millis() - now > 30 * 1000) { // If we wait too long just report an error and go to sleep
                RECORD_CRITICALERROR(meshtastic_CriticalErrorCode_SLEEP_ENTER_WAIT);
                assert(0); // FIXME - for now we just restart, need to fix bug #167
                break;
            }
        }
    }

    // Code that still needs to be moved into notifyObservers
    console->flush();          // send all our characters before we stop cpu clock
    setBluetoothEnable(false); // has to be off before calling light sleep

    notifySleep.notifyObservers(NULL);
}

void doDeepSleep(uint32_t msecToWake, bool skipPreflight = false)
{
    if (INCLUDE_vTaskSuspend && (msecToWake == portMAX_DELAY)) {
        LOG_INFO("Entering deep sleep forever\n");
    } else {
        LOG_INFO("Entering deep sleep for %u seconds\n", msecToWake / 1000);
    }

    // not using wifi yet, but once we are this is needed to shutoff the radio hw
    // esp_wifi_stop();
    waitEnterSleep(skipPreflight);

#if defined(ARCH_ESP32) && !MESHTASTIC_EXCLUDE_BLUETOOTH
    // Full shutdown of bluetooth hardware
    if (nimbleBluetooth)
        nimbleBluetooth->deinit();
#endif

#ifdef ARCH_ESP32
    if (shouldLoraWake(msecToWake)) {
        notifySleep.notifyObservers(NULL);
    } else {
        notifyDeepSleep.notifyObservers(NULL);
    }
#else
    notifyDeepSleep.notifyObservers(NULL);
#endif

    screen->doDeepSleep(); // datasheet says this will draw only 10ua

    nodeDB->saveToDisk();

#ifdef PIN_POWER_EN
    pinMode(PIN_POWER_EN, INPUT); // power off peripherals
    // pinMode(PIN_POWER_EN1, INPUT_PULLDOWN);
#endif
<<<<<<< HEAD
#if HAS_GPS
    // Kill GPS power completely (even if previously we just had it in sleep mode)
    if (gps)
        gps->setGPSPower(false, false, 0);
#endif

#ifdef GNSS_Airoha // add by WayenWeng
    digitalWrite(GPS_VRTC_EN, LOW);
    digitalWrite(PIN_GPS_RESET, LOW);
    digitalWrite(GPS_SLEEP_INT, LOW);
    digitalWrite(GPS_RTC_INT, LOW);
    pinMode(GPS_RESETB_OUT, OUTPUT);
    digitalWrite(GPS_RESETB_OUT, LOW);
#endif

#ifdef BUZZER_EN_PIN // add by WayenWeng
    digitalWrite(BUZZER_EN_PIN, LOW);
#endif

#ifdef PIN_3V3_EN // add by WayenWeng
    digitalWrite(PIN_3V3_EN, LOW);
#endif

=======
>>>>>>> 11232230
    setLed(false);

#ifdef RESET_OLED
    digitalWrite(RESET_OLED, 1); // put the display in reset before killing its power
#endif

#if defined(VEXT_ENABLE_V03)
    digitalWrite(VEXT_ENABLE_V03, 1); // turn off the display power
#elif defined(VEXT_ENABLE_V05)
    digitalWrite(VEXT_ENABLE_V05, 0); // turn off the lora amplifier power
    digitalWrite(ST7735_BL_V05, 0);   // turn off the display power
#elif defined(VEXT_ENABLE) && defined(VEXT_ON_VALUE)
    digitalWrite(VEXT_ENABLE, !VEXT_ON_VALUE); // turn on the display power
#elif defined(VEXT_ENABLE)
    digitalWrite(VEXT_ENABLE, 1); // turn off the display power
#endif

#ifdef ARCH_ESP32
    if (shouldLoraWake(msecToWake)) {
        enableLoraInterrupt();
    }
#ifdef BUTTON_PIN
    // Avoid leakage through button pin
    if (GPIO_IS_VALID_OUTPUT_GPIO(BUTTON_PIN)) {
#ifdef BUTTON_NEED_PULLUP
        pinMode(BUTTON_PIN, INPUT_PULLUP);
#else
        pinMode(BUTTON_PIN, INPUT);
#endif
        gpio_hold_en((gpio_num_t)BUTTON_PIN);
    }
#endif
    if (GPIO_IS_VALID_OUTPUT_GPIO(LORA_CS)) {
        // LoRa CS (RADIO_NSS) needs to stay HIGH, even during deep sleep
        pinMode(LORA_CS, OUTPUT);
        digitalWrite(LORA_CS, HIGH);
        gpio_hold_en((gpio_num_t)LORA_CS);
    }
#endif

#ifdef HAS_PMU
    if (pmu_found && PMU) {
        // Obsolete comment: from back when we we used to receive lora packets while CPU was in deep sleep.
        // We no longer do that, because our light-sleep current draws are low enough and it provides fast start/low cost
        // wake.  We currently use deep sleep only for 'we want our device to actually be off - because our battery is
        // critically low'.  So in deep sleep we DO shut down power to LORA (and when we boot later we completely reinit it)
        //
        // No need to turn this off if the power draw in sleep mode really is just 0.2uA and turning it off would
        // leave floating input for the IRQ line
        // If we want to leave the radio receiving in would be 11.5mA current draw, but most of the time it is just waiting
        // in its sequencer (true?) so the average power draw should be much lower even if we were listinging for packets
        // all the time.
        PMU->setChargingLedMode(XPOWERS_CHG_LED_OFF);

        uint8_t model = PMU->getChipModel();
        if (model == XPOWERS_AXP2101) {
            if (HW_VENDOR == meshtastic_HardwareModel_TBEAM) {
                // t-beam v1.2 radio power channel
                PMU->disablePowerOutput(XPOWERS_ALDO2); // lora radio power channel
            } else if (HW_VENDOR == meshtastic_HardwareModel_LILYGO_TBEAM_S3_CORE ||
                       HW_VENDOR == meshtastic_HardwareModel_T_WATCH_S3) {
                PMU->disablePowerOutput(XPOWERS_ALDO3); // lora radio power channel
            }
        } else if (model == XPOWERS_AXP192) {
            // t-beam v1.1 radio power channel
            PMU->disablePowerOutput(XPOWERS_LDO2); // lora radio power channel
        }
        if (msecToWake == portMAX_DELAY) {
            LOG_INFO("PMU shutdown.\n");
            console->flush();
            PMU->shutdown();
        }
    }
#endif

    console->flush();
    cpuDeepSleep(msecToWake);
}

#ifdef ARCH_ESP32
/**
 * enter light sleep (preserves ram but stops everything about CPU).
 *
 * Returns (after restoring hw state) when the user presses a button or we get a LoRa interrupt
 */
esp_sleep_wakeup_cause_t doLightSleep(uint64_t sleepMsec) // FIXME, use a more reasonable default
{
    // LOG_DEBUG("Enter light sleep\n");

    waitEnterSleep(false);

    uint64_t sleepUsec = sleepMsec * 1000LL;

    // NOTE! ESP docs say we must disable bluetooth and wifi before light sleep

    // We want RTC peripherals to stay on
    esp_sleep_pd_config(ESP_PD_DOMAIN_RTC_PERIPH, ESP_PD_OPTION_ON);

#if defined(BUTTON_PIN) && defined(BUTTON_NEED_PULLUP)
    gpio_pullup_en((gpio_num_t)BUTTON_PIN);
#endif

#ifdef SERIAL0_RX_GPIO
    // We treat the serial port as a GPIO for a fast/low power way of waking, if we see a rising edge that means
    // someone started to send something

    // gpio 3 is RXD for serialport 0 on ESP32
    // Send a few Z characters to wake the port

    // this doesn't work on TBEAMs when the USB is depowered (causes bogus interrupts)
    // So we disable this "wake on serial" feature - because now when a TBEAM (only) has power connected it
    // never tries to go to sleep if the user is using the API
    // gpio_wakeup_enable((gpio_num_t)SERIAL0_RX_GPIO, GPIO_INTR_LOW_LEVEL);

    // doesn't help - I think the USB-UART chip losing power is pulling the signal llow
    // gpio_pullup_en((gpio_num_t)SERIAL0_RX_GPIO);

    // alas - can only work if using the refclock, which is limited to about 9600 bps
    // assert(uart_set_wakeup_threshold(UART_NUM_0, 3) == ESP_OK);
    // assert(esp_sleep_enable_uart_wakeup(0) == ESP_OK);
#endif
#ifdef BUTTON_PIN
    // The enableLoraInterrupt() method is using ext0_wakeup, so we are forced to use GPIO wakeup
    gpio_num_t pin = (gpio_num_t)(config.device.button_gpio ? config.device.button_gpio : BUTTON_PIN);

    // Have to *fully* detach the normal button-interrupts first
    buttonThread->detachButtonInterrupts();

    gpio_wakeup_enable(pin, GPIO_INTR_LOW_LEVEL);
    esp_sleep_enable_gpio_wakeup();
#endif
#ifdef T_WATCH_S3
    gpio_wakeup_enable((gpio_num_t)SCREEN_TOUCH_INT, GPIO_INTR_LOW_LEVEL);
#endif
    enableLoraInterrupt();
#ifdef PMU_IRQ
    // wake due to PMU can happen repeatedly if there is no battery installed or the battery fills
    if (pmu_found)
        gpio_wakeup_enable((gpio_num_t)PMU_IRQ, GPIO_INTR_LOW_LEVEL); // pmu irq
#endif
    auto res = esp_sleep_enable_gpio_wakeup();
    if (res != ESP_OK) {
        LOG_ERROR("esp_sleep_enable_gpio_wakeup result %d\n", res);
    }
    assert(res == ESP_OK);
    res = esp_sleep_enable_timer_wakeup(sleepUsec);
    if (res != ESP_OK) {
        LOG_ERROR("esp_sleep_enable_timer_wakeup result %d\n", res);
    }
    assert(res == ESP_OK);

    console->flush();
    res = esp_light_sleep_start();
    if (res != ESP_OK) {
        LOG_ERROR("esp_light_sleep_start result %d\n", res);
    }
    // commented out because it's not that crucial;
    // if it sporadically happens the node will go into light sleep during the next round
    // assert(res == ESP_OK);

#ifdef BUTTON_PIN
    // Disable wake-on-button interrupt. Re-attach normal button-interrupts
    gpio_wakeup_disable(pin);
    buttonThread->attachButtonInterrupts();
#endif

#ifdef T_WATCH_S3
    gpio_wakeup_disable((gpio_num_t)SCREEN_TOUCH_INT);
#endif

#if !defined(SOC_PM_SUPPORT_EXT_WAKEUP) && defined(LORA_DIO1) && (LORA_DIO1 != RADIOLIB_NC)
    if (radioType != RF95_RADIO) {
        gpio_wakeup_disable((gpio_num_t)LORA_DIO1);
    }
#endif
#if defined(RF95_IRQ) && (RF95_IRQ != RADIOLIB_NC)
    if (radioType == RF95_RADIO) {
        gpio_wakeup_disable((gpio_num_t)RF95_IRQ);
    }
#endif

    esp_sleep_wakeup_cause_t cause = esp_sleep_get_wakeup_cause();
#ifdef BUTTON_PIN
    if (cause == ESP_SLEEP_WAKEUP_GPIO) {
        LOG_INFO("Exit light sleep gpio: btn=%d\n",
                 !digitalRead(config.device.button_gpio ? config.device.button_gpio : BUTTON_PIN));
    } else
#endif
    {
        LOG_INFO("Exit light sleep cause: %d\n", cause);
    }

    return cause;
}

// not legal on the stock android ESP build

/**
 * enable modem sleep mode as needed and available.  Should lower our CPU current draw to an average of about 20mA.
 *
 * per https://docs.espressif.com/projects/esp-idf/en/latest/api-reference/system/power_management.html
 *
 * supposedly according to https://github.com/espressif/arduino-esp32/issues/475 this is already done in arduino
 */
void enableModemSleep()
{
    static esp_pm_config_esp32_t esp32_config; // filled with zeros because bss

#if CONFIG_IDF_TARGET_ESP32S3
    esp32_config.max_freq_mhz = CONFIG_ESP32S3_DEFAULT_CPU_FREQ_MHZ;
#elif CONFIG_IDF_TARGET_ESP32S2
    esp32_config.max_freq_mhz = CONFIG_ESP32S2_DEFAULT_CPU_FREQ_MHZ;
#elif CONFIG_IDF_TARGET_ESP32C3
    esp32_config.max_freq_mhz = CONFIG_ESP32C3_DEFAULT_CPU_FREQ_MHZ;
#else
    esp32_config.max_freq_mhz = CONFIG_ESP32_DEFAULT_CPU_FREQ_MHZ;
#endif
    esp32_config.min_freq_mhz = 20; // 10Mhz is minimum recommended
    esp32_config.light_sleep_enable = false;
    int rv = esp_pm_configure(&esp32_config);
    LOG_DEBUG("Sleep request result %x\n", rv);
}

bool shouldLoraWake(uint32_t msecToWake)
{
    return msecToWake < portMAX_DELAY && (config.device.role == meshtastic_Config_DeviceConfig_Role_ROUTER ||
                                          config.device.role == meshtastic_Config_DeviceConfig_Role_REPEATER);
}

void enableLoraInterrupt()
{
#if SOC_PM_SUPPORT_EXT_WAKEUP && defined(LORA_DIO1) && (LORA_DIO1 != RADIOLIB_NC)
    gpio_pulldown_en((gpio_num_t)LORA_DIO1);
#if defined(LORA_RESET) && (LORA_RESET != RADIOLIB_NC)
    gpio_pullup_en((gpio_num_t)LORA_RESET);
#endif
#if defined(LORA_CS) && (LORA_CS != RADIOLIB_NC)
    gpio_pullup_en((gpio_num_t)LORA_CS);
#endif

    if (rtc_gpio_is_valid_gpio((gpio_num_t)LORA_DIO1)) {
        // Setup light/deep sleep with wakeup by external source
        LOG_INFO("setup LORA_DIO1 (GPIO%02d) with wakeup by external source\n", LORA_DIO1);
        esp_sleep_enable_ext0_wakeup((gpio_num_t)LORA_DIO1, HIGH);
    } else {
        LOG_INFO("setup LORA_DIO1 (GPIO%02d) with wakeup by gpio interrupt\n", LORA_DIO1);
        gpio_wakeup_enable((gpio_num_t)LORA_DIO1, GPIO_INTR_HIGH_LEVEL);
    }

#elif defined(LORA_DIO1) && (LORA_DIO1 != RADIOLIB_NC)
    if (radioType != RF95_RADIO) {
        LOG_INFO("setup LORA_DIO1 (GPIO%02d) with wakeup by gpio interrupt\n", LORA_DIO1);
        gpio_wakeup_enable((gpio_num_t)LORA_DIO1, GPIO_INTR_HIGH_LEVEL); // SX126x/SX128x interrupt, active high
    }
#endif
#if defined(RF95_IRQ) && (RF95_IRQ != RADIOLIB_NC)
    if (radioType == RF95_RADIO) {
        LOG_INFO("setup RF95_IRQ (GPIO%02d) with wakeup by gpio interrupt\n", RF95_IRQ);
        gpio_wakeup_enable((gpio_num_t)RF95_IRQ, GPIO_INTR_HIGH_LEVEL); // RF95 interrupt, active high
    }
#endif
}
#endif<|MERGE_RESOLUTION|>--- conflicted
+++ resolved
@@ -238,32 +238,6 @@
     pinMode(PIN_POWER_EN, INPUT); // power off peripherals
     // pinMode(PIN_POWER_EN1, INPUT_PULLDOWN);
 #endif
-<<<<<<< HEAD
-#if HAS_GPS
-    // Kill GPS power completely (even if previously we just had it in sleep mode)
-    if (gps)
-        gps->setGPSPower(false, false, 0);
-#endif
-
-#ifdef GNSS_Airoha // add by WayenWeng
-    digitalWrite(GPS_VRTC_EN, LOW);
-    digitalWrite(PIN_GPS_RESET, LOW);
-    digitalWrite(GPS_SLEEP_INT, LOW);
-    digitalWrite(GPS_RTC_INT, LOW);
-    pinMode(GPS_RESETB_OUT, OUTPUT);
-    digitalWrite(GPS_RESETB_OUT, LOW);
-#endif
-
-#ifdef BUZZER_EN_PIN // add by WayenWeng
-    digitalWrite(BUZZER_EN_PIN, LOW);
-#endif
-
-#ifdef PIN_3V3_EN // add by WayenWeng
-    digitalWrite(PIN_3V3_EN, LOW);
-#endif
-
-=======
->>>>>>> 11232230
     setLed(false);
 
 #ifdef RESET_OLED
