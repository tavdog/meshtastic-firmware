[env:my-esp32s3-diy-oled]
board_level = extra
extends = esp32s3_base
board = my-esp32s3-diy-oled
board_build.arduino.memory_type = dio_opi
board_build.mcu = esp32s3
board_build.f_cpu = 240000000L
upload_protocol = esptool
;upload_port = /dev/ttyACM0
upload_speed = 921600
platform_packages =
  platformio/tool-esptoolpy@^1.40801.0
lib_deps =
  ${esp32_base.lib_deps}
  adafruit/Adafruit NeoPixel @ ^1.12.0
<<<<<<< HEAD
  TFT_eSPI
build_unflags = -DARDUINO_USB_MODE=1
=======
build_unflags =
  ${esp32s3_base.build_unflags}
  -DARDUINO_USB_MODE=1
>>>>>>> 65bcabf7
build_flags = 
  ;${esp32_base.build_flags} -D MY_ESP32S3_DIY -I variants/my_esp32s3_diy_oled
  ${esp32_base.build_flags} -D PRIVATE_HW -I variants/my_esp32s3_diy_oled
  -DBOARD_HAS_PSRAM
  -mfix-esp32-psram-cache-issue
  -DARDUINO_USB_MODE=0<|MERGE_RESOLUTION|>--- conflicted
+++ resolved
@@ -13,14 +13,11 @@
 lib_deps =
   ${esp32_base.lib_deps}
   adafruit/Adafruit NeoPixel @ ^1.12.0
-<<<<<<< HEAD
   TFT_eSPI
-build_unflags = -DARDUINO_USB_MODE=1
-=======
+  
 build_unflags =
   ${esp32s3_base.build_unflags}
   -DARDUINO_USB_MODE=1
->>>>>>> 65bcabf7
 build_flags = 
   ;${esp32_base.build_flags} -D MY_ESP32S3_DIY -I variants/my_esp32s3_diy_oled
   ${esp32_base.build_flags} -D PRIVATE_HW -I variants/my_esp32s3_diy_oled
